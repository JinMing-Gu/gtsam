--- conflicted
+++ resolved
@@ -33,12 +33,9 @@
 
 // Make the typename short so it looks much cleaner
 typedef SmartProjectionPoseFactor<Cal3_S2> SmartFactor;
-<<<<<<< HEAD
-=======
 
 // create a typedef to the camera type
 typedef PinholePose<Cal3_S2> Camera;
->>>>>>> c73b8358
 
 /* ************************************************************************* */
 int main(int argc, char* argv[]) {
