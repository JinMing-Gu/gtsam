--- conflicted
+++ resolved
@@ -199,36 +199,18 @@
 /* ************************************************************************* */
 TEST(Ordering, AppendVector) {
   using symbol_shorthand::X;
-<<<<<<< HEAD
-  Ordering actual;
-  KeyVector keys = {X(0), X(1), X(2)};
-  actual += keys;
-
-  Ordering expected;
-  expected += X(0);
-  expected += X(1);
-  expected += X(2);
-=======
   KeyVector keys{X(0), X(1), X(2)};
   Ordering actual;
   actual += keys;
 
   Ordering expected{X(0), X(1), X(2)};
->>>>>>> 7703b7dc
   EXPECT(assert_equal(expected, actual));
 }
 
 /* ************************************************************************* */
 TEST(Ordering, Contains) {
   using symbol_shorthand::X;
-<<<<<<< HEAD
-  Ordering ordering;
-  ordering += X(0);
-  ordering += X(1);
-  ordering += X(2);
-=======
   Ordering ordering{X(0), X(1), X(2)};
->>>>>>> 7703b7dc
 
   EXPECT(ordering.contains(X(1)));
   EXPECT(!ordering.contains(X(4)));
