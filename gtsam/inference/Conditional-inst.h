--- conflicted
+++ resolved
@@ -25,22 +25,6 @@
 
 namespace gtsam {
 
-<<<<<<< HEAD
-  /* ************************************************************************* */
-  template<class FACTOR, class DERIVEDFACTOR>
-  void Conditional<FACTOR,DERIVEDFACTOR>::print(const std::string& s, const KeyFormatter& formatter) const {
-    std::cout << s << " P(";
-    for(Key key: frontals())
-      std::cout << " " << formatter(key);
-    if (nrParents() > 0)
-      std::cout << " |";
-    for(Key parent: parents())
-      std::cout << " " << formatter(parent);
-    std::cout << ")" << std::endl;
-  }
-
-}
-=======
 /* ************************************************************************* */
 template <class FACTOR, class DERIVEDCONDITIONAL>
 void Conditional<FACTOR, DERIVEDCONDITIONAL>::print(
@@ -111,5 +95,4 @@
   return true;
 }
 
-}  // namespace gtsam
->>>>>>> 7703b7dc
+}  // namespace gtsam