/* ----------------------------------------------------------------------------

 * GTSAM Copyright 2010, Georgia Tech Research Corporation,
 * Atlanta, Georgia 30332-0415
 * All Rights Reserved
 * Authors: Frank Dellaert, et al. (see THANKS for the full author list)

 * See LICENSE for the license information

 * -------------------------------------------------------------------------- */

/**
 * @file    Ordering.h
 * @brief   Variable ordering for the elimination algorithm
 * @author  Richard Roberts
 * @author  Andrew Melim
 * @author  Frank Dellaert
 * @date    Sep 2, 2010
 */

#pragma once

#include <gtsam/inference/Key.h>
#include <gtsam/inference/VariableIndex.h>
#include <gtsam/inference/MetisIndex.h>
#include <gtsam/base/FastSet.h>

#ifdef GTSAM_USE_BOOST_FEATURES
#include <boost/assign/list_inserter.hpp>
#endif

#include <algorithm>
#include <vector>

namespace gtsam {

class Ordering: public KeyVector {
protected:
  typedef KeyVector Base;

public:

  /// Type of ordering to use
  enum OrderingType {
    COLAMD, METIS, NATURAL, CUSTOM
  };

  typedef Ordering This; ///< Typedef to this class
  typedef std::shared_ptr<This> shared_ptr; ///< shared_ptr to this class

  /// Create an empty ordering
  GTSAM_EXPORT
  Ordering() {
  }

  using KeyVector::KeyVector;  // Inherit the KeyVector's constructors

  /// Create from a container
  template<typename KEYS>
  explicit Ordering(const KEYS& keys) :
      Base(keys.begin(), keys.end()) {
  }

#ifdef GTSAM_USE_BOOST_FEATURES
  /// Add new variables to the ordering as ordering += key1, key2, ...  Equivalent to calling
  /// push_back.
  boost::assign::list_inserter<boost::assign_detail::call_push_back<This> > operator+=(
      Key key) {
    return boost::assign::make_list_inserter(
        boost::assign_detail::call_push_back<This>(*this))(key);
  }
<<<<<<< HEAD
=======
#endif
>>>>>>> 7703b7dc

  /**
   * @brief Append new keys to the ordering as `ordering += keys`.
   *
<<<<<<< HEAD
   * @param key
=======
   * @param keys The key vector to append to this ordering.
>>>>>>> 7703b7dc
   * @return The ordering variable with appended keys.
   */
  This& operator+=(KeyVector& keys);

  /// Check if key exists in ordering.
  bool contains(const Key& key) const;

  /**
<<<<<<< HEAD
   * @brief Invert (not reverse) the ordering - returns a map from key to order position.
   * 
   * @return FastMap<Key, size_t> 
=======
   * @brief Invert (not reverse) the ordering - returns a map from key to order
   * position.
   *
   * @return FastMap<Key, size_t>
>>>>>>> 7703b7dc
   */
  FastMap<Key, size_t> invert() const;

  /// @name Fill-reducing Orderings
  /// @{

  /// Compute a fill-reducing ordering using COLAMD from a factor graph (see details for note on
  /// performance). This internally builds a VariableIndex so if you already have a VariableIndex,
  /// it is faster to use COLAMD(const VariableIndex&)
  template<class FACTOR_GRAPH>
  static Ordering Colamd(const FACTOR_GRAPH& graph) {
    if (graph.empty())
      return Ordering();
    else
      return Colamd(VariableIndex(graph));
  }

  /// Compute a fill-reducing ordering using COLAMD from a VariableIndex.
  static GTSAM_EXPORT Ordering Colamd(const VariableIndex& variableIndex);

  /// Compute a fill-reducing ordering using constrained COLAMD from a factor graph (see details
  /// for note on performance).  This internally builds a VariableIndex so if you already have a
  /// VariableIndex, it is faster to use COLAMD(const VariableIndex&).  This function constrains
  /// the variables in \c constrainLast to the end of the ordering, and orders all other variables
  /// before in a fill-reducing ordering.  If \c forceOrder is true, the variables in \c
  /// constrainLast will be ordered in the same order specified in the KeyVector \c
  /// constrainLast.   If \c forceOrder is false, the variables in \c constrainLast will be
  /// ordered after all the others, but will be rearranged by CCOLAMD to reduce fill-in as well.
  template<class FACTOR_GRAPH>
  static Ordering ColamdConstrainedLast(const FACTOR_GRAPH& graph,
      const KeyVector& constrainLast, bool forceOrder = false) {
    if (graph.empty())
      return Ordering();
    else
      return ColamdConstrainedLast(VariableIndex(graph), constrainLast, forceOrder);
  }

  /// Compute a fill-reducing ordering using constrained COLAMD from a VariableIndex.  This
  /// function constrains the variables in \c constrainLast to the end of the ordering, and orders
  /// all other variables before in a fill-reducing ordering.  If \c forceOrder is true, the
  /// variables in \c constrainLast will be ordered in the same order specified in the KeyVector
  /// \c constrainLast.   If \c forceOrder is false, the variables in \c constrainLast will be
  /// ordered after all the others, but will be rearranged by CCOLAMD to reduce fill-in as well.
  static GTSAM_EXPORT Ordering ColamdConstrainedLast(
      const VariableIndex& variableIndex, const KeyVector& constrainLast,
      bool forceOrder = false);

  /// Compute a fill-reducing ordering using constrained COLAMD from a factor graph (see details
  /// for note on performance).  This internally builds a VariableIndex so if you already have a
  /// VariableIndex, it is faster to use COLAMD(const VariableIndex&).  This function constrains
  /// the variables in \c constrainLast to the end of the ordering, and orders all other variables
  /// before in a fill-reducing ordering.  If \c forceOrder is true, the variables in \c
  /// constrainFirst will be ordered in the same order specified in the KeyVector \c
  /// constrainFirst.   If \c forceOrder is false, the variables in \c constrainFirst will be
  /// ordered before all the others, but will be rearranged by CCOLAMD to reduce fill-in as well.
  template<class FACTOR_GRAPH>
  static Ordering ColamdConstrainedFirst(const FACTOR_GRAPH& graph,
      const KeyVector& constrainFirst, bool forceOrder = false) {
    if (graph.empty())
      return Ordering();
    else
      return ColamdConstrainedFirst(VariableIndex(graph), constrainFirst, forceOrder);
  }

  /// Compute a fill-reducing ordering using constrained COLAMD from a VariableIndex.  This
  /// function constrains the variables in \c constrainFirst to the front of the ordering, and
  /// orders all other variables after in a fill-reducing ordering.  If \c forceOrder is true, the
  /// variables in \c constrainFirst will be ordered in the same order specified in the
  /// KeyVector \c constrainFirst.   If \c forceOrder is false, the variables in \c
  /// constrainFirst will be ordered before all the others, but will be rearranged by CCOLAMD to
  /// reduce fill-in as well.
  static GTSAM_EXPORT Ordering ColamdConstrainedFirst(
      const VariableIndex& variableIndex,
      const KeyVector& constrainFirst, bool forceOrder = false);

  /// Compute a fill-reducing ordering using constrained COLAMD from a factor graph (see details
  /// for note on performance).  This internally builds a VariableIndex so if you already have a
  /// VariableIndex, it is faster to use COLAMD(const VariableIndex&).  In this function, a group
  /// for each variable should be specified in \c groups, and each group of variables will appear
  /// in the ordering in group index order.  \c groups should be a map from Key to group index.
  /// The group indices used should be consecutive starting at 0, but may appear in \c groups in
  /// arbitrary order.  Any variables not present in \c groups will be assigned to group 0.  This
  /// function simply fills the \c cmember argument to CCOLAMD with the supplied indices, see the
  /// CCOLAMD documentation for more information.
  template<class FACTOR_GRAPH>
  static Ordering ColamdConstrained(const FACTOR_GRAPH& graph,
      const FastMap<Key, int>& groups) {
    if (graph.empty())
      return Ordering();
    else
      return ColamdConstrained(VariableIndex(graph), groups);
  }

  /// Compute a fill-reducing ordering using constrained COLAMD from a VariableIndex.  In this
  /// function, a group for each variable should be specified in \c groups, and each group of
  /// variables will appear in the ordering in group index order.  \c groups should be a map from
  /// Key to group index. The group indices used should be consecutive starting at 0, but may
  /// appear in \c groups in arbitrary order.  Any variables not present in \c groups will be
  /// assigned to group 0.  This function simply fills the \c cmember argument to CCOLAMD with the
  /// supplied indices, see the CCOLAMD documentation for more information.
  static GTSAM_EXPORT Ordering ColamdConstrained(
      const VariableIndex& variableIndex, const FastMap<Key, int>& groups);

  /// Return a natural Ordering. Typically used by iterative solvers
  template<class FACTOR_GRAPH>
  static Ordering Natural(const FACTOR_GRAPH &fg) {
    KeySet src = fg.keys();
    KeyVector keys(src.begin(), src.end());
    std::stable_sort(keys.begin(), keys.end());
    return Ordering(keys.begin(), keys.end());
  }

  /// METIS Formatting function
  template<class FACTOR_GRAPH>
  static GTSAM_EXPORT void CSRFormat(std::vector<int>& xadj,
      std::vector<int>& adj, const FACTOR_GRAPH& graph);

  /// Compute an ordering determined by METIS from a VariableIndex
  static GTSAM_EXPORT Ordering Metis(const MetisIndex& met);

  template<class FACTOR_GRAPH>
  static Ordering Metis(const FACTOR_GRAPH& graph) {
    if (graph.empty())
      return Ordering();
    else
      return Metis(MetisIndex(graph));
  }

  /// @}

  /// @name Named Constructors
  /// @{

  template<class FACTOR_GRAPH>
  static Ordering Create(OrderingType orderingType,
      const FACTOR_GRAPH& graph) {
    if (graph.empty())
      return Ordering();

    switch (orderingType) {
    case COLAMD:
      return Colamd(graph);
    case METIS:
      return Metis(graph);
    case NATURAL:
      return Natural(graph);
    case CUSTOM:
      throw std::runtime_error(
          "Ordering::Create error: called with CUSTOM ordering type.");
    default:
      throw std::runtime_error(
          "Ordering::Create error: called with unknown ordering type.");
    }
  }

  /// @}

  /// @name Testable
  /// @{

  GTSAM_EXPORT
  void print(const std::string& str = "", const KeyFormatter& keyFormatter =
      DefaultKeyFormatter) const;

  GTSAM_EXPORT
  bool equals(const Ordering& other, double tol = 1e-9) const;

  /// @}

private:
  /// Internal COLAMD function
  static GTSAM_EXPORT Ordering ColamdConstrained(
      const VariableIndex& variableIndex, std::vector<int>& cmember);

#ifdef GTSAM_ENABLE_BOOST_SERIALIZATION
  /** Serialization function */
  friend class boost::serialization::access;
  template<class ARCHIVE>
  void serialize(ARCHIVE & ar, const unsigned int version) {
    ar & BOOST_SERIALIZATION_BASE_OBJECT_NVP(Base);
  }
#endif
};

/// traits
template<> struct traits<Ordering> : public Testable<Ordering> {
};

}
<|MERGE_RESOLUTION|>--- conflicted
+++ resolved
@@ -69,19 +69,12 @@
     return boost::assign::make_list_inserter(
         boost::assign_detail::call_push_back<This>(*this))(key);
   }
-<<<<<<< HEAD
-=======
 #endif
->>>>>>> 7703b7dc
 
   /**
    * @brief Append new keys to the ordering as `ordering += keys`.
    *
-<<<<<<< HEAD
-   * @param key
-=======
    * @param keys The key vector to append to this ordering.
->>>>>>> 7703b7dc
    * @return The ordering variable with appended keys.
    */
   This& operator+=(KeyVector& keys);
@@ -90,16 +83,10 @@
   bool contains(const Key& key) const;
 
   /**
-<<<<<<< HEAD
-   * @brief Invert (not reverse) the ordering - returns a map from key to order position.
-   * 
-   * @return FastMap<Key, size_t> 
-=======
    * @brief Invert (not reverse) the ordering - returns a map from key to order
    * position.
    *
    * @return FastMap<Key, size_t>
->>>>>>> 7703b7dc
    */
   FastMap<Key, size_t> invert() const;
 
