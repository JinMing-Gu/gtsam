/* ----------------------------------------------------------------------------

 * GTSAM Copyright 2010, Georgia Tech Research Corporation,
 * Atlanta, Georgia 30332-0415
 * All Rights Reserved
 * Authors: Frank Dellaert, et al. (see THANKS for the full author list)

 * See LICENSE for the license information

 * -------------------------------------------------------------------------- */

/**
 * @file   HybridGaussianFactorGraph.cpp
 * @brief  Hybrid factor graph that uses type erasure
 * @author Fan Jiang
 * @author Varun Agrawal
 * @author Frank Dellaert
 * @date   Mar 11, 2022
 */

#include <gtsam/base/utilities.h>
#include <gtsam/discrete/Assignment.h>
#include <gtsam/discrete/DiscreteEliminationTree.h>
#include <gtsam/discrete/DiscreteFactorGraph.h>
#include <gtsam/discrete/DiscreteJunctionTree.h>
#include <gtsam/discrete/DiscreteKey.h>
#include <gtsam/discrete/DiscreteValues.h>
#include <gtsam/discrete/TableFactor.h>
#include <gtsam/hybrid/HybridConditional.h>
#include <gtsam/hybrid/HybridEliminationTree.h>
#include <gtsam/hybrid/HybridFactor.h>
#include <gtsam/hybrid/HybridGaussianConditional.h>
#include <gtsam/hybrid/HybridGaussianFactor.h>
#include <gtsam/hybrid/HybridGaussianFactorGraph.h>
#include <gtsam/hybrid/HybridJunctionTree.h>
#include <gtsam/inference/EliminateableFactorGraph-inst.h>
#include <gtsam/inference/Key.h>
#include <gtsam/linear/GaussianConditional.h>
#include <gtsam/linear/GaussianEliminationTree.h>
#include <gtsam/linear/GaussianFactorGraph.h>
#include <gtsam/linear/GaussianJunctionTree.h>
#include <gtsam/linear/HessianFactor.h>
#include <gtsam/linear/JacobianFactor.h>

#include <cstddef>
#include <iostream>
#include <memory>
#include <stdexcept>
#include <utility>
#include <vector>

namespace gtsam {

/// Specialize EliminateableFactorGraph for HybridGaussianFactorGraph:
template class EliminateableFactorGraph<HybridGaussianFactorGraph>;

using std::dynamic_pointer_cast;
using OrphanWrapper = BayesTreeOrphanWrapper<HybridBayesTree::Clique>;

/// Result from elimination.
struct Result {
  // Gaussian conditional resulting from elimination.
  GaussianConditional::shared_ptr conditional;
  double negLogK;  // Negative log of the normalization constant K.
  GaussianFactor::shared_ptr factor;  // Leftover factor 𝜏.
  double scalar;                      // Scalar value associated with factor 𝜏.

  bool operator==(const Result &other) const {
    return conditional == other.conditional && negLogK == other.negLogK &&
           factor == other.factor && scalar == other.scalar;
  }
};
using ResultTree = DecisionTree<Key, Result>;

static const VectorValues kEmpty;

/* ************************************************************************ */
// Throw a runtime exception for method specified in string s, and factor f:
static void throwRuntimeError(const std::string &s,
                              const std::shared_ptr<Factor> &f) {
  auto &fr = *f;
  throw std::runtime_error(s + " not implemented for factor type " +
                           demangle(typeid(fr).name()) + ".");
}

/* ************************************************************************ */
const Ordering HybridOrdering(const HybridGaussianFactorGraph &graph) {
  KeySet discrete_keys = graph.discreteKeySet();
  const VariableIndex index(graph);
  return Ordering::ColamdConstrainedLast(
      index, KeyVector(discrete_keys.begin(), discrete_keys.end()), true);
}

/* ************************************************************************ */
static void printFactor(const std::shared_ptr<Factor> &factor,
                        const DiscreteValues &assignment,
                        const KeyFormatter &keyFormatter) {
  if (auto hgf = dynamic_pointer_cast<HybridGaussianFactor>(factor)) {
    if (assignment.empty()) {
      hgf->print("HybridGaussianFactor:", keyFormatter);
    } else {
      hgf->operator()(assignment)
          .first->print("HybridGaussianFactor, component:", keyFormatter);
    }
  } else if (auto gf = dynamic_pointer_cast<GaussianFactor>(factor)) {
    factor->print("GaussianFactor:\n", keyFormatter);

  } else if (auto df = dynamic_pointer_cast<DiscreteFactor>(factor)) {
    factor->print("DiscreteFactor:\n", keyFormatter);
  } else if (auto hc = dynamic_pointer_cast<HybridConditional>(factor)) {
    if (hc->isContinuous()) {
      factor->print("GaussianConditional:\n", keyFormatter);
    } else if (hc->isDiscrete()) {
      factor->print("DiscreteConditional:\n", keyFormatter);
    } else {
      if (assignment.empty()) {
        hc->print("HybridConditional:", keyFormatter);
      } else {
        hc->asHybrid()
            ->choose(assignment)
            ->print("HybridConditional, component:\n", keyFormatter);
      }
    }
  } else {
    factor->print("Unknown factor type\n", keyFormatter);
  }
}

/* ************************************************************************ */
void HybridGaussianFactorGraph::print(const std::string &s,
                                      const KeyFormatter &keyFormatter) const {
  std::cout << (s.empty() ? "" : s + " ") << std::endl;
  std::cout << "size: " << size() << std::endl;

  for (size_t i = 0; i < factors_.size(); i++) {
    auto &&factor = factors_[i];
    if (factor == nullptr) {
      std::cout << "Factor " << i << ": nullptr\n";
      continue;
    }
    // Print the factor
    std::cout << "Factor " << i << "\n";
    printFactor(factor, {}, keyFormatter);
    std::cout << "\n";
  }
  std::cout.flush();
}

/* ************************************************************************ */
void HybridGaussianFactorGraph::printErrors(
    const HybridValues &values, const std::string &str,
    const KeyFormatter &keyFormatter,
    const std::function<bool(const Factor * /*factor*/,
                             double /*whitenedError*/, size_t /*index*/)>
        &printCondition) const {
  std::cout << str << "size: " << size() << std::endl << std::endl;

  for (size_t i = 0; i < factors_.size(); i++) {
    auto &&factor = factors_[i];
    if (factor == nullptr) {
      std::cout << "Factor " << i << ": nullptr\n";
      continue;
    }
    const double errorValue = factor->error(values);
    if (!printCondition(factor.get(), errorValue, i))
      continue;  // User-provided filter did not pass

    // Print the factor
    std::cout << "Factor " << i << ", error = " << errorValue << "\n";
    printFactor(factor, values.discrete(), keyFormatter);
    std::cout << "\n";
  }
  std::cout.flush();
}

/* ************************************************************************ */
HybridGaussianProductFactor HybridGaussianFactorGraph::collectProductFactor()
    const {
  HybridGaussianProductFactor result;

  for (auto &f : factors_) {
    // TODO(dellaert): can we make this cleaner and less error-prone?
    if (auto orphan = dynamic_pointer_cast<OrphanWrapper>(f)) {
      continue;  // Ignore OrphanWrapper
    } else if (auto gf = dynamic_pointer_cast<GaussianFactor>(f)) {
      result += gf;
    } else if (auto gc = dynamic_pointer_cast<GaussianConditional>(f)) {
      result += gc;
    } else if (auto gmf = dynamic_pointer_cast<HybridGaussianFactor>(f)) {
      result += *gmf;
    } else if (auto gm = dynamic_pointer_cast<HybridGaussianConditional>(f)) {
      result += *gm;  // handled above already?
    } else if (auto hc = dynamic_pointer_cast<HybridConditional>(f)) {
      if (auto gm = hc->asHybrid()) {
        result += *gm;
      } else if (auto g = hc->asGaussian()) {
        result += g;
      } else {
        // Has to be discrete.
        // TODO(dellaert): in C++20, we can use std::visit.
        continue;
      }
    } else if (dynamic_pointer_cast<DiscreteFactor>(f)) {
      // Don't do anything for discrete-only factors
      // since we want to eliminate continuous values only.
      continue;
    } else {
      // TODO(dellaert): there was an unattributed comment here: We need to
      // handle the case where the object is actually an BayesTreeOrphanWrapper!
      throwRuntimeError("gtsam::collectProductFactor", f);
    }
  }

  return result;
}

/* ************************************************************************ */
static std::pair<HybridConditional::shared_ptr, std::shared_ptr<Factor>>
continuousElimination(const HybridGaussianFactorGraph &factors,
                      const Ordering &frontalKeys) {
  GaussianFactorGraph gfg;
  for (auto &f : factors) {
    if (auto gf = dynamic_pointer_cast<GaussianFactor>(f)) {
      gfg.push_back(gf);
    } else if (auto orphan = dynamic_pointer_cast<OrphanWrapper>(f)) {
      // Ignore orphaned clique.
      // TODO(dellaert): is this correct? If so explain here.
    } else if (auto hc = dynamic_pointer_cast<HybridConditional>(f)) {
      auto gc = hc->asGaussian();
      if (!gc) throwRuntimeError("continuousElimination", gc);
      gfg.push_back(gc);
    } else {
      throwRuntimeError("continuousElimination", f);
    }
  }

  auto result = EliminatePreferCholesky(gfg, frontalKeys);
  return {std::make_shared<HybridConditional>(result.first), result.second};
}

/* ************************************************************************ */
/**
 * @brief Take negative log-values, shift them so that the minimum value is 0,
 * and then exponentiate to create a TableFactor (not normalized yet!).
 *
 * @param errors DecisionTree of (unnormalized) errors.
 * @return TableFactor::shared_ptr
 */
static TableFactor::shared_ptr DiscreteFactorFromErrors(
    const DiscreteKeys &discreteKeys,
    const AlgebraicDecisionTree<Key> &errors) {
  double min_log = errors.min();
  AlgebraicDecisionTree<Key> potentials(
      errors, [&min_log](const double x) { return exp(-(x - min_log)); });
  return std::make_shared<TableFactor>(discreteKeys, potentials);
}

<<<<<<< HEAD
/* ************************************************************************ */
TableFactor TableProductAndNormalize(const DiscreteFactorGraph &factors) {
=======
/**
 * @brief Multiply all the `factors` using the machinery of the TableFactor.
 *
 * @param factors The factors to multiply as a DiscreteFactorGraph.
 * @return TableFactor
 */
static TableFactor TableProduct(const DiscreteFactorGraph &factors) {
>>>>>>> d22ba290
  // PRODUCT: multiply all factors
#if GTSAM_HYBRID_TIMING
  gttic_(DiscreteProduct);
#endif
  TableFactor product;
  for (auto &&factor : factors) {
    if (factor) {
      if (auto dtc =
              std::dynamic_pointer_cast<DiscreteTableConditional>(factor)) {
        product = product * dtc->table();
      } else if (auto f = std::dynamic_pointer_cast<TableFactor>(factor)) {
        product = product * (*f);
      } else if (auto dtf =
                     std::dynamic_pointer_cast<DecisionTreeFactor>(factor)) {
        product = product * TableFactor(*dtf);
      }
    }
  }
#if GTSAM_HYBRID_TIMING
  gttoc_(DiscreteProduct);
#endif

#if GTSAM_HYBRID_TIMING
  gttic_(DiscreteNormalize);
#endif
  // Max over all the potentials by pretending all keys are frontal:
  auto denominator = product.max(product.size());
  // Normalize the product factor to prevent underflow.
  product = product / (*denominator);
#if GTSAM_HYBRID_TIMING
  gttoc_(DiscreteNormalize);
#endif

  return product;
}

/* ************************************************************************ */
static std::pair<HybridConditional::shared_ptr, std::shared_ptr<Factor>>
discreteElimination(const HybridGaussianFactorGraph &factors,
                    const Ordering &frontalKeys) {
  DiscreteFactorGraph dfg;

  for (auto &f : factors) {
    if (auto df = dynamic_pointer_cast<DiscreteFactor>(f)) {
      dfg.push_back(df);
    } else if (auto gmf = dynamic_pointer_cast<HybridGaussianFactor>(f)) {
      // Case where we have a HybridGaussianFactor with no continuous keys.
      // In this case, compute a discrete factor from the remaining error.
      auto calculateError = [&](const auto &pair) -> double {
        auto [factor, scalar] = pair;
        // If factor is null, it has been pruned, hence return infinite error
        if (!factor) return std::numeric_limits<double>::infinity();
        return scalar + factor->error(kEmpty);
      };
      AlgebraicDecisionTree<Key> errors(gmf->factors(), calculateError);
      dfg.push_back(DiscreteFactorFromErrors(gmf->discreteKeys(), errors));

    } else if (auto orphan = dynamic_pointer_cast<OrphanWrapper>(f)) {
      // Ignore orphaned clique.
      // TODO(dellaert): is this correct? If so explain here.
    } else if (auto hc = dynamic_pointer_cast<HybridConditional>(f)) {
      auto dc = hc->asDiscrete();
      if (!dc) throwRuntimeError("discreteElimination", dc);
#if GTSAM_HYBRID_TIMING
      gttic_(ConvertConditionalToTableFactor);
#endif
      if (auto dtc = std::dynamic_pointer_cast<DiscreteTableConditional>(dc)) {
        /// Get the underlying TableFactor
        dfg.push_back(dtc->table());
      } else {
        // Convert DiscreteConditional to TableFactor
        auto tdc = std::make_shared<TableFactor>(*dc);
        dfg.push_back(tdc);
      }
#if GTSAM_HYBRID_TIMING
      gttoc_(ConvertConditionalToTableFactor);
#endif
    } else {
      throwRuntimeError("discreteElimination", f);
    }
  }

#if GTSAM_HYBRID_TIMING
  gttic_(EliminateDiscrete);
#endif
<<<<<<< HEAD
  /**** NOTE: This does sum-product. ****/
  // Get product factor
  TableFactor product = TableProductAndNormalize(dfg);
=======
  // Check if separator is empty
  Ordering allKeys(dfg.keyVector());
  Ordering separator;
  std::set_difference(allKeys.begin(), allKeys.end(), frontalKeys.begin(),
                      frontalKeys.end(),
                      std::inserter(separator, separator.begin()));

  // If the separator is empty, we have a clique of all the discrete variables
  // so we can use the TableFactor for efficiency.
  if (separator.size() == 0) {
    // Get product factor
    TableFactor product = TableProduct(dfg);
>>>>>>> d22ba290

#if GTSAM_HYBRID_TIMING
    gttic_(EliminateDiscreteFormDiscreteConditional);
#endif
    auto conditional = std::make_shared<DiscreteConditional>(
        frontalKeys.size(), product.toDecisionTreeFactor());
#if GTSAM_HYBRID_TIMING
    gttoc_(EliminateDiscreteFormDiscreteConditional);
#endif

<<<<<<< HEAD
  // Ordering keys for the conditional so that frontalKeys are really in front
  Ordering orderedKeys;
  orderedKeys.insert(orderedKeys.end(), frontalKeys.begin(), frontalKeys.end());
  orderedKeys.insert(orderedKeys.end(), sum->keys().begin(), sum->keys().end());

#if GTSAM_HYBRID_TIMING
  gttic_(EliminateDiscreteFormDiscreteConditional);
#endif
  // Finally, get the conditional
  auto conditional =
      std::make_shared<DiscreteTableConditional>(product, *sum, orderedKeys);
=======
    TableFactor::shared_ptr sum = product.sum(frontalKeys);
>>>>>>> d22ba290
#if GTSAM_HYBRID_TIMING
    gttoc_(EliminateDiscrete);
#endif

    return {std::make_shared<HybridConditional>(conditional), sum};

  } else {
    // Perform sum-product.
    auto result = EliminateDiscrete(dfg, frontalKeys);
    return {std::make_shared<HybridConditional>(result.first), result.second};
  }
}

/* ************************************************************************ */
/**
 * Compute the probability p(μ;m) = exp(-error(μ;m)) * sqrt(det(2π Σ_m)
 * from the residual error ||b||^2 at the mean μ.
 * The residual error contains no keys, and only
 * depends on the discrete separator if present.
 */
static std::shared_ptr<Factor> createDiscreteFactor(
    const ResultTree &eliminationResults,
    const DiscreteKeys &discreteSeparator) {
  auto calculateError = [&](const Result &result) -> double {
    if (result.conditional && result.factor) {
      // `error` has the following contributions:
      // - the scalar is the sum of all mode-dependent constants
      // - factor->error(kempty) is the error remaining after elimination
      // - negLogK is what is given to the conditional to normalize
      return result.scalar + result.factor->error(kEmpty) - result.negLogK;
    } else if (!result.conditional && !result.factor) {
      // If the factor has been pruned, return infinite error
      return std::numeric_limits<double>::infinity();
    } else {
      throw std::runtime_error("createDiscreteFactor has mixed NULLs");
    }
  };

#if GTSAM_HYBRID_TIMING
  gttic_(DiscreteBoundaryErrors);
#endif
  AlgebraicDecisionTree<Key> errors(eliminationResults, calculateError);
#if GTSAM_HYBRID_TIMING
  gttoc_(DiscreteBoundaryErrors);
  gttic_(DiscreteBoundaryResult);
#endif
  auto result = DiscreteFactorFromErrors(discreteSeparator, errors);
#if GTSAM_HYBRID_TIMING
  gttoc_(DiscreteBoundaryResult);
#endif
  return result;
}

/* *******************************************************************************/
// Create HybridGaussianFactor on the separator, taking care to correct
// for conditional constants.
static std::shared_ptr<Factor> createHybridGaussianFactor(
    const ResultTree &eliminationResults,
    const DiscreteKeys &discreteSeparator) {
  // Correct for the normalization constant used up by the conditional
  auto correct = [&](const Result &result) -> GaussianFactorValuePair {
    if (result.conditional && result.factor) {
      return {result.factor, result.scalar - result.negLogK};
    } else if (!result.conditional && !result.factor) {
      return {nullptr, std::numeric_limits<double>::infinity()};
    } else {
      throw std::runtime_error("createHybridGaussianFactors has mixed NULLs");
    }
  };
  DecisionTree<Key, GaussianFactorValuePair> newFactors(eliminationResults,
                                                        correct);

  return std::make_shared<HybridGaussianFactor>(discreteSeparator, newFactors);
}

/* *******************************************************************************/
/// Get the discrete keys from the HybridGaussianFactorGraph as DiscreteKeys.
static auto GetDiscreteKeys =
    [](const HybridGaussianFactorGraph &hfg) -> DiscreteKeys {
  const std::set<DiscreteKey> discreteKeySet = hfg.discreteKeys();
  return {discreteKeySet.begin(), discreteKeySet.end()};
};

/* *******************************************************************************/
std::pair<HybridConditional::shared_ptr, std::shared_ptr<Factor>>
HybridGaussianFactorGraph::eliminate(const Ordering &keys) const {
  // Since we eliminate all continuous variables first,
  // the discrete separator will be *all* the discrete keys.
  DiscreteKeys discreteSeparator = GetDiscreteKeys(*this);

#if GTSAM_HYBRID_TIMING
  gttic_(HybridCollectProductFactor);
#endif
  // Collect all the factors to create a set of Gaussian factor graphs in a
  // decision tree indexed by all discrete keys involved. Just like any hybrid
  // factor, every assignment also has a scalar error, in this case the sum of
  // all errors in the graph. This error is assignment-specific and accounts for
  // any difference in noise models used.
  HybridGaussianProductFactor productFactor = collectProductFactor();
#if GTSAM_HYBRID_TIMING
  gttoc_(HybridCollectProductFactor);
#endif

  // Check if a factor is null
  auto isNull = [](const GaussianFactor::shared_ptr &ptr) { return !ptr; };

  // This is the elimination method on the leaf nodes
  bool someContinuousLeft = false;
  auto eliminate =
      [&](const std::pair<GaussianFactorGraph, double> &pair) -> Result {
    const auto &[graph, scalar] = pair;

    // If any product contains a pruned factor, prune it here. Done here as it's
    // non non-trivial to do within collectProductFactor.
    if (graph.empty() || std::any_of(graph.begin(), graph.end(), isNull)) {
      return {nullptr, 0.0, nullptr, 0.0};
    }

    // Expensive elimination of product factor.
    auto [conditional, factor] =
        EliminatePreferCholesky(graph, keys);  /// <<<<<< MOST COMPUTE IS HERE

    // Record whether there any continuous variables left
    someContinuousLeft |= !factor->empty();

    // We pass on the scalar unmodified.
    return {conditional, conditional->negLogConstant(), factor, scalar};
  };

#if GTSAM_HYBRID_TIMING
  gttic_(HybridEliminate);
#endif
  // Perform elimination!
  const ResultTree eliminationResults(productFactor, eliminate);
#if GTSAM_HYBRID_TIMING
  gttoc_(HybridEliminate);
#endif

  // If there are no more continuous parents we create a DiscreteFactor with the
  // error for each discrete choice. Otherwise, create a HybridGaussianFactor
  // on the separator, taking care to correct for conditional constants.
  auto newFactor =
      someContinuousLeft
          ? createHybridGaussianFactor(eliminationResults, discreteSeparator)
          : createDiscreteFactor(eliminationResults, discreteSeparator);

  // Create the HybridGaussianConditional without re-calculating constants:
  HybridGaussianConditional::FactorValuePairs pairs(
      eliminationResults, [](const Result &result) -> GaussianFactorValuePair {
        return {result.conditional, result.negLogK};
      });
  auto hybridGaussian =
      std::make_shared<HybridGaussianConditional>(discreteSeparator, pairs);

  return {std::make_shared<HybridConditional>(hybridGaussian), newFactor};
}

/* ************************************************************************
 * Function to eliminate variables **under the following assumptions**:
 * 1. When the ordering is fully continuous, and the graph only contains
 * continuous and hybrid factors
 * 2. When the ordering is fully discrete, and the graph only contains discrete
 * factors
 *
 * Any usage outside of this is considered incorrect.
 *
 * \warning This function is not meant to be used with arbitrary hybrid factor
 * graphs. For example, if there exists continuous parents, and one tries to
 * eliminate a discrete variable (as specified in the ordering), the result will
 * be INCORRECT and there will be NO error raised.
 */
std::pair<HybridConditional::shared_ptr, std::shared_ptr<Factor>>  //
EliminateHybrid(const HybridGaussianFactorGraph &factors,
                const Ordering &keys) {
  // NOTE: Because we are in the Conditional Gaussian regime there are only
  // a few cases:
  // 1. continuous variable, make a hybrid Gaussian conditional if there are
  // hybrid factors;
  // 2. continuous variable, we make a Gaussian Factor if there are no hybrid
  // factors;
  // 3. discrete variable, no continuous factor is allowed
  // (escapes Conditional Gaussian regime), if discrete only we do the discrete
  // elimination.

  // However it is not that simple. During elimination it is possible that the
  // multifrontal needs to eliminate an ordering that contains both Gaussian and
  // hybrid variables, for example x1, c1.
  // In this scenario, we will have a density P(x1, c1) that is a Conditional
  // Linear Gaussian P(x1|c1)P(c1) (see Murphy02).

  // The issue here is that, how can we know which variable is discrete if we
  // unify Values? Obviously we can tell using the factors, but is that fast?

  // In the case of multifrontal, we will need to use a constrained ordering
  // so that the discrete parts will be guaranteed to be eliminated last!
  // Because of all these reasons, we carefully consider how to
  // implement the hybrid factors so that we do not get poor performance.

  // The first thing is how to represent the HybridGaussianConditional.
  // A very possible scenario is that the incoming factors will have different
  // levels of discrete keys. For example, imagine we are going to eliminate the
  // fragment: $\phi(x1,c1,c2)$, $\phi(x1,c2,c3)$, which is perfectly valid.
  // Now we will need to know how to retrieve the corresponding continuous
  // densities for the assignment (c1,c2,c3) (OR (c2,c3,c1), note there is NO
  // defined order!). We also need to consider when there is pruning. Two
  // hybrid factors could have different pruning patterns - one could have
  // (c1=0,c2=1) pruned, and another could have (c2=0,c3=1) pruned, and this
  // creates a big problem in how to identify the intersection of non-pruned
  // branches.

  // Our approach is first building the collection of all discrete keys. After
  // that we enumerate the space of all key combinations *lazily* so that the
  // exploration branch terminates whenever an assignment yields NULL in any of
  // the hybrid factors.

  // When the number of assignments is large we may encounter stack overflows.
  // However this is also the case with iSAM2, so no pressure :)

  // Check the factors:
  // 1. if all factors are discrete, then we can do discrete elimination:
  // 2. if all factors are continuous, then we can do continuous elimination:
  // 3. if not, we do hybrid elimination:

  bool only_discrete = true, only_continuous = true;
  for (auto &&factor : factors) {
    if (auto hybrid_factor = std::dynamic_pointer_cast<HybridFactor>(factor)) {
      if (hybrid_factor->isDiscrete()) {
        only_continuous = false;
      } else if (hybrid_factor->isContinuous()) {
        only_discrete = false;
      } else if (hybrid_factor->isHybrid()) {
        only_continuous = false;
        only_discrete = false;
        break;
      }
    } else if (auto cont_factor =
                   std::dynamic_pointer_cast<GaussianFactor>(factor)) {
      only_discrete = false;
    } else if (auto discrete_factor =
                   std::dynamic_pointer_cast<DiscreteFactor>(factor)) {
      only_continuous = false;
    }
  }

  // NOTE: We should really defer the product here because of pruning

  if (only_discrete) {
    // Case 1: we are only dealing with discrete
    return discreteElimination(factors, keys);
  } else if (only_continuous) {
    // Case 2: we are only dealing with continuous
    return continuousElimination(factors, keys);
  } else {
    // Case 3: We are now in the hybrid land!
    return factors.eliminate(keys);
  }
}

/* ************************************************************************ */
AlgebraicDecisionTree<Key> HybridGaussianFactorGraph::errorTree(
    const VectorValues &continuousValues) const {
  AlgebraicDecisionTree<Key> result(0.0);
  // Iterate over each factor.
  for (auto &factor : factors_) {
    if (auto hf = std::dynamic_pointer_cast<HybridFactor>(factor)) {
      // Add errorTree for hybrid factors, includes HybridGaussianConditionals!
      result = result + hf->errorTree(continuousValues);
    } else if (auto df = std::dynamic_pointer_cast<DiscreteFactor>(factor)) {
      // If discrete, just add its errorTree as well
      result = result + df->errorTree();
    } else if (auto gf = dynamic_pointer_cast<GaussianFactor>(factor)) {
      // For a continuous only factor, just add its error
      result = result + gf->error(continuousValues);
    } else {
      throwRuntimeError("HybridGaussianFactorGraph::errorTree", factor);
    }
  }
  return result;
}

/* ************************************************************************ */
double HybridGaussianFactorGraph::probPrime(const HybridValues &values) const {
  double error = this->error(values);
  // NOTE: The 0.5 term is handled by each factor
  return std::exp(-error);
}

/* ************************************************************************ */
AlgebraicDecisionTree<Key> HybridGaussianFactorGraph::discretePosterior(
    const VectorValues &continuousValues) const {
  AlgebraicDecisionTree<Key> errors = this->errorTree(continuousValues);
  AlgebraicDecisionTree<Key> p = errors.apply([](double error) {
    // NOTE: The 0.5 term is handled by each factor
    return exp(-error);
  });
  return p / p.sum();
}

/* ************************************************************************ */
GaussianFactorGraph HybridGaussianFactorGraph::choose(
    const DiscreteValues &assignment) const {
  GaussianFactorGraph gfg;
  for (auto &&f : *this) {
    if (auto gf = std::dynamic_pointer_cast<GaussianFactor>(f)) {
      gfg.push_back(gf);
    } else if (auto gc = std::dynamic_pointer_cast<GaussianConditional>(f)) {
      gfg.push_back(gf);
    } else if (auto hgf = std::dynamic_pointer_cast<HybridGaussianFactor>(f)) {
      gfg.push_back((*hgf)(assignment).first);
    } else if (auto hgc = dynamic_pointer_cast<HybridGaussianConditional>(f)) {
      gfg.push_back((*hgc)(assignment));
    } else if (auto hc = dynamic_pointer_cast<HybridConditional>(f)) {
      if (auto gc = hc->asGaussian())
        gfg.push_back(gc);
      else if (auto hgc = hc->asHybrid())
        gfg.push_back((*hgc)(assignment));
    } else {
      continue;
    }
  }
  return gfg;
}

/* ************************************************************************ */
DiscreteFactorGraph HybridGaussianFactorGraph::discreteFactors() const {
  DiscreteFactorGraph dfg;
  for (auto &&f : factors_) {
    if (auto discreteFactor = std::dynamic_pointer_cast<DiscreteFactor>(f)) {
      dfg.push_back(discreteFactor);
    }
  }
  return dfg;
}

}  // namespace gtsam<|MERGE_RESOLUTION|>--- conflicted
+++ resolved
@@ -255,18 +255,8 @@
   return std::make_shared<TableFactor>(discreteKeys, potentials);
 }
 
-<<<<<<< HEAD
-/* ************************************************************************ */
-TableFactor TableProductAndNormalize(const DiscreteFactorGraph &factors) {
-=======
-/**
- * @brief Multiply all the `factors` using the machinery of the TableFactor.
- *
- * @param factors The factors to multiply as a DiscreteFactorGraph.
- * @return TableFactor
- */
-static TableFactor TableProduct(const DiscreteFactorGraph &factors) {
->>>>>>> d22ba290
+/* ************************************************************************ */
+TableFactor TableProduct(const DiscreteFactorGraph &factors) {
   // PRODUCT: multiply all factors
 #if GTSAM_HYBRID_TIMING
   gttic_(DiscreteProduct);
@@ -352,11 +342,6 @@
 #if GTSAM_HYBRID_TIMING
   gttic_(EliminateDiscrete);
 #endif
-<<<<<<< HEAD
-  /**** NOTE: This does sum-product. ****/
-  // Get product factor
-  TableFactor product = TableProductAndNormalize(dfg);
-=======
   // Check if separator is empty
   Ordering allKeys(dfg.keyVector());
   Ordering separator;
@@ -369,7 +354,6 @@
   if (separator.size() == 0) {
     // Get product factor
     TableFactor product = TableProduct(dfg);
->>>>>>> d22ba290
 
 #if GTSAM_HYBRID_TIMING
     gttic_(EliminateDiscreteFormDiscreteConditional);
@@ -380,24 +364,7 @@
     gttoc_(EliminateDiscreteFormDiscreteConditional);
 #endif
 
-<<<<<<< HEAD
-  // Ordering keys for the conditional so that frontalKeys are really in front
-  Ordering orderedKeys;
-  orderedKeys.insert(orderedKeys.end(), frontalKeys.begin(), frontalKeys.end());
-  orderedKeys.insert(orderedKeys.end(), sum->keys().begin(), sum->keys().end());
-
-#if GTSAM_HYBRID_TIMING
-  gttic_(EliminateDiscreteFormDiscreteConditional);
-#endif
-  // Finally, get the conditional
-  auto conditional =
-      std::make_shared<DiscreteTableConditional>(product, *sum, orderedKeys);
-=======
     TableFactor::shared_ptr sum = product.sum(frontalKeys);
->>>>>>> d22ba290
-#if GTSAM_HYBRID_TIMING
-    gttoc_(EliminateDiscrete);
-#endif
 
     return {std::make_shared<HybridConditional>(conditional), sum};
 
@@ -406,6 +373,9 @@
     auto result = EliminateDiscrete(dfg, frontalKeys);
     return {std::make_shared<HybridConditional>(result.first), result.second};
   }
+#if GTSAM_HYBRID_TIMING
+  gttoc_(EliminateDiscrete);
+#endif
 }
 
 /* ************************************************************************ */
