--- conflicted
+++ resolved
@@ -25,10 +25,7 @@
 #include <gtsam/slam/RegularImplicitSchurFactor.h>
 
 #include <gtsam/nonlinear/NonlinearFactor.h>
-<<<<<<< HEAD
-=======
 #include <gtsam/linear/RegularHessianFactor.h>
->>>>>>> c73b8358
 #include <gtsam/geometry/CameraSet.h>
 
 #include <boost/optional.hpp>
@@ -45,11 +42,7 @@
  * The methods take a Cameras argument, which should behave like PinholeCamera, and
  * the value of a point, which is kept in the base class.
  */
-<<<<<<< HEAD
-template<class CAMERA, size_t D>
-=======
 template<class CAMERA>
->>>>>>> c73b8358
 class SmartFactorBase: public NonlinearFactor {
 
 private:
@@ -65,32 +58,19 @@
    */
   SharedIsotropic noiseModel_;
 
-<<<<<<< HEAD
-  typedef typename CAMERA::Measurement Z;
-
-=======
 protected:
->>>>>>> c73b8358
   /**
    * 2D measurement and noise model for each of the m views
    * We keep a copy of measurements for I/O and computing the error.
    * The order is kept the same as the keys that we use to create the factor.
    */
   std::vector<Z> measured_;
-<<<<<<< HEAD
-
-  std::vector<SharedNoiseModel> noise_; ///< noise model used
-
-  boost::optional<Pose3> body_P_sensor_; ///< The pose of the sensor in the body frame (one for all cameras)
-
-=======
 
   /// @name Pose of the camera in the body frame
   const boost::optional<Pose3> body_P_sensor_; ///< Pose of the camera in the body frame
   /// @}
 
   static const int Dim = traits<CAMERA>::dimension; ///< Camera dimension
->>>>>>> c73b8358
   static const int ZDim = traits<Z>::dimension; ///< Measurement dimension
 
   // Definitions for block matrices used internally
@@ -100,37 +80,16 @@
   typedef Eigen::Matrix<double, Dim, 1> VectorD;
   typedef Eigen::Matrix<double, ZDim, ZDim> Matrix2;
 
-<<<<<<< HEAD
-  /// shorthand for base class type
-  typedef NonlinearFactor Base;
-
-  /// shorthand for this class
-  typedef SmartFactorBase<CAMERA, D> This;
-
-public:
-
-=======
 public:
 
   // Definitions for blocks of F, externally visible
   typedef Eigen::Matrix<double, ZDim, Dim> MatrixZD; // F
 
->>>>>>> c73b8358
   EIGEN_MAKE_ALIGNED_OPERATOR_NEW
 
   /// shorthand for a smart pointer to a factor
   typedef boost::shared_ptr<This> shared_ptr;
 
-<<<<<<< HEAD
-  typedef CameraSet<CAMERA> Cameras;
-
-  /**
-   * Constructor
-   * @param body_P_sensor is the transform from sensor to body frame (default identity)
-   */
-  SmartFactorBase(boost::optional<Pose3> body_P_sensor = boost::none) :
-      body_P_sensor_(body_P_sensor) {
-=======
   /// We use the new CameraSte data structure to refer to a set of cameras
   typedef CameraSet<CAMERA> Cameras;
 
@@ -149,7 +108,6 @@
       throw std::runtime_error("SmartFactorBase: needs isotropic");
 
     noiseModel_ = sharedIsotropic;
->>>>>>> c73b8358
   }
 
   /// Virtual destructor, subclasses from NonlinearFactor
@@ -168,35 +126,12 @@
   }
 
   /**
-<<<<<<< HEAD
-   * Add a bunch of measurements, together with the camera keys and noises
-   */
-  void add(std::vector<Z>& measurements, std::vector<Key>& poseKeys,
-      std::vector<SharedNoiseModel>& noises) {
-    for (size_t i = 0; i < measurements.size(); i++) {
-      this->measured_.push_back(measurements.at(i));
-      this->keys_.push_back(poseKeys.at(i));
-      this->noise_.push_back(noises.at(i));
-    }
-  }
-
-  /**
-   * Add a bunch of measurements and uses the same noise model for all of them
-   */
-  void add(std::vector<Z>& measurements, std::vector<Key>& poseKeys,
-      const SharedNoiseModel& noise) {
-    for (size_t i = 0; i < measurements.size(); i++) {
-      this->measured_.push_back(measurements.at(i));
-      this->keys_.push_back(poseKeys.at(i));
-      this->noise_.push_back(noise);
-=======
    * Add a bunch of measurements, together with the camera keys
    */
   void add(std::vector<Z>& measurements, std::vector<Key>& cameraKeys) {
     for (size_t i = 0; i < measurements.size(); i++) {
       this->measured_.push_back(measurements.at(i));
       this->keys_.push_back(cameraKeys.at(i));
->>>>>>> c73b8358
     }
   }
 
@@ -222,18 +157,12 @@
     return measured_;
   }
 
-<<<<<<< HEAD
-  /** return the noise models */
-  const std::vector<SharedNoiseModel>& noise() const {
-    return noise_;
-=======
   /// Collect all cameras: important that in key order
   virtual Cameras cameras(const Values& values) const {
     Cameras cameras;
     BOOST_FOREACH(const Key& k, this->keys_)
       cameras.push_back(values.at<CAMERA>(k));
     return cameras;
->>>>>>> c73b8358
   }
 
   /**
@@ -266,26 +195,6 @@
     return e && Base::equals(p, tol) && areMeasurementsEqual;
   }
 
-<<<<<<< HEAD
-  /// Calculate vector of re-projection errors, before applying noise model
-  Vector reprojectionError(const Cameras& cameras, const Point3& point) const {
-
-    // Project into CameraSet
-    std::vector<Z> predicted;
-    try {
-      predicted = cameras.project(point);
-    } catch (CheiralityException&) {
-      std::cout << "reprojectionError: Cheirality exception " << std::endl;
-      exit(EXIT_FAILURE); // TODO: throw exception
-    }
-
-    // Calculate vector of errors
-    size_t nrCameras = cameras.size();
-    Vector b(ZDim * nrCameras);
-    for (size_t i = 0, row = 0; i < nrCameras; i++, row += ZDim) {
-      Z e = predicted[i] - measured_.at(i);
-      b.segment<ZDim>(row) = e.vector();
-=======
   /// Compute reprojection errors [h(x)-z] = [cameras.project(p)-z] and derivatives
   template<class POINT>
   Vector unwhitenedError(const Cameras& cameras, const POINT& point,
@@ -299,23 +208,10 @@
         Pose3 world_P_body = w_Pose_body.compose(*body_P_sensor_, J);
         Fs->at(i) = Fs->at(i) * J;
       }
->>>>>>> c73b8358
     }
     return ue;
   }
 
-<<<<<<< HEAD
-  /// Calculate vector of re-projection errors, noise model applied
-  Vector whitenedError(const Cameras& cameras, const Point3& point) const {
-    Vector b = reprojectionError(cameras, point);
-    size_t nrCameras = cameras.size();
-    for (size_t i = 0, row = 0; i < nrCameras; i++, row += ZDim)
-      b.segment<ZDim>(row) = noise_.at(i)->whiten(b.segment<ZDim>(row));
-    return b;
-  }
-
-=======
->>>>>>> c73b8358
   /**
    * Calculate vector of re-projection errors [h(x)-z] = [cameras.project(p) - z]
    * Noise model applied
@@ -336,212 +232,6 @@
    */
   template<class POINT>
   double totalReprojectionError(const Cameras& cameras,
-<<<<<<< HEAD
-      const Point3& point) const {
-    Vector b = reprojectionError(cameras, point);
-    double overallError = 0;
-    size_t nrCameras = cameras.size();
-    for (size_t i = 0; i < nrCameras; i++)
-      overallError += noise_.at(i)->distance(b.segment<ZDim>(i * ZDim));
-    return 0.5 * overallError;
-  }
-
-  /**
-   * Compute whitenedError, returning only the derivative E, i.e.,
-   * the stacked ZDim*3 derivatives of project with respect to the point.
-   * Assumes non-degenerate ! TODO explain this
-   */
-  Vector whitenedError(const Cameras& cameras, const Point3& point,
-      Matrix& E) const {
-
-    // Project into CameraSet, calculating derivatives
-    std::vector<Z> predicted;
-    try {
-      using boost::none;
-      predicted = cameras.project(point, none, E, none);
-    } catch (CheiralityException&) {
-      std::cout << "whitenedError(E): Cheirality exception " << std::endl;
-      exit(EXIT_FAILURE); // TODO: throw exception
-    }
-
-    // if needed, whiten
-    size_t m = keys_.size();
-    Vector b(ZDim * m);
-    for (size_t i = 0, row = 0; i < m; i++, row += ZDim) {
-
-      // Calculate error
-      const Z& zi = measured_.at(i);
-      Vector bi = (zi - predicted[i]).vector();
-
-      // if needed, whiten
-      SharedNoiseModel model = noise_.at(i);
-      if (model) {
-        // TODO: re-factor noiseModel to take any block/fixed vector/matrix
-        Vector dummy;
-        Matrix Ei = E.block<ZDim, 3>(row, 0);
-        model->WhitenSystem(Ei, dummy);
-        E.block<ZDim, 3>(row, 0) = Ei;
-      }
-      b.segment<ZDim>(row) = bi;
-    }
-    return b;
-  }
-
-  /**
-   *  Compute F, E, and optionally H, where F and E are the stacked derivatives
-   *  with respect to the cameras, point, and calibration, respectively.
-   *  The value of cameras/point are passed as parameters.
-   *  Returns error vector b
-   *  TODO: the treatment of body_P_sensor_ is weird: the transformation
-   *  is applied in the caller, but the derivatives are computed here.
-   */
-  Vector whitenedError(const Cameras& cameras, const Point3& point, Matrix& F,
-      Matrix& E, boost::optional<Matrix&> G = boost::none) const {
-
-    // Project into CameraSet, calculating derivatives
-    std::vector<Z> predicted;
-    try {
-      predicted = cameras.project(point, F, E, G);
-    } catch (CheiralityException&) {
-      std::cout << "whitenedError(E,F): Cheirality exception " << std::endl;
-      exit(EXIT_FAILURE); // TODO: throw exception
-    }
-
-    // Calculate error and whiten derivatives if needed
-    size_t m = keys_.size();
-    Vector b(ZDim * m);
-    for (size_t i = 0, row = 0; i < m; i++, row += ZDim) {
-
-      // Calculate error
-      const Z& zi = measured_.at(i);
-      Vector bi = (zi - predicted[i]).vector();
-
-      // if we have a sensor offset, correct camera derivatives
-      if (body_P_sensor_) {
-        // TODO: no simpler way ??
-        const Pose3& pose_i = cameras[i].pose();
-        Pose3 w_Pose_body = pose_i.compose(body_P_sensor_->inverse());
-        Matrix66 J;
-        Pose3 world_P_body = w_Pose_body.compose(*body_P_sensor_, J);
-        F.block<ZDim, 6>(row, 0) *= J;
-      }
-
-      // if needed, whiten
-      SharedNoiseModel model = noise_.at(i);
-      if (model) {
-        // TODO, refactor noiseModel so we can take blocks
-        Matrix Fi = F.block<ZDim, 6>(row, 0);
-        Matrix Ei = E.block<ZDim, 3>(row, 0);
-        if (!G)
-          model->WhitenSystem(Fi, Ei, bi);
-        else {
-          Matrix Gi = G->block<ZDim, D - 6>(row, 0);
-          model->WhitenSystem(Fi, Ei, Gi, bi);
-          G->block<ZDim, D - 6>(row, 0) = Gi;
-        }
-        F.block<ZDim, 6>(row, 0) = Fi;
-        E.block<ZDim, 3>(row, 0) = Ei;
-      }
-      b.segment<ZDim>(row) = bi;
-    }
-    return b;
-  }
-
-  /// Computes Point Covariance P from E
-  static Matrix3 PointCov(Matrix& E) {
-    return (E.transpose() * E).inverse();
-  }
-
-  /// Computes Point Covariance P, with lambda parameter
-  static Matrix3 PointCov(Matrix& E, double lambda,
-      bool diagonalDamping = false) {
-
-    Matrix3 EtE = E.transpose() * E;
-
-    if (diagonalDamping) { // diagonal of the hessian
-      EtE(0, 0) += lambda * EtE(0, 0);
-      EtE(1, 1) += lambda * EtE(1, 1);
-      EtE(2, 2) += lambda * EtE(2, 2);
-    } else {
-      EtE(0, 0) += lambda;
-      EtE(1, 1) += lambda;
-      EtE(2, 2) += lambda;
-    }
-
-    return (EtE).inverse();
-  }
-
-  /// Assumes non-degenerate !
-  void computeEP(Matrix& E, Matrix& P, const Cameras& cameras,
-      const Point3& point) const {
-    whitenedError(cameras, point, E);
-    P = PointCov(E);
-  }
-
-  /**
-   *  Compute F, E, and b (called below in both vanilla and SVD versions), where
-   *  F is a vector of derivatives wrpt the cameras, and E the stacked derivatives
-   *  with respect to the point. The value of cameras/point are passed as parameters.
-   */
-  double computeJacobians(std::vector<KeyMatrix2D>& Fblocks, Matrix& E,
-      Vector& b, const Cameras& cameras, const Point3& point) const {
-
-    // Project into Camera set and calculate derivatives
-    // TODO: if D==6 we optimize only camera pose. That is fairly hacky!
-    Matrix F, G;
-    using boost::none;
-    boost::optional<Matrix&> optionalG(G);
-    b = whitenedError(cameras, point, F, E, D == 6 ? none : optionalG);
-
-    // Now calculate f and divide up the F derivatives into Fblocks
-    double f = 0.0;
-    size_t m = keys_.size();
-    for (size_t i = 0, row = 0; i < m; i++, row += ZDim) {
-
-      // Accumulate normalized error
-      f += b.segment<ZDim>(row).squaredNorm();
-
-      // Get piece of F and possibly G
-      Matrix2D Fi;
-      if (D == 6)
-        Fi << F.block<ZDim, 6>(row, 0);
-      else
-        Fi << F.block<ZDim, 6>(row, 0), G.block<ZDim, D - 6>(row, 0);
-
-      // Push it onto Fblocks
-      Fblocks.push_back(KeyMatrix2D(keys_[i], Fi));
-    }
-    return f;
-  }
-
-  /// Create BIG block-diagonal matrix F from Fblocks
-  static void FillDiagonalF(const std::vector<KeyMatrix2D>& Fblocks, Matrix& F) {
-    size_t m = Fblocks.size();
-    F.resize(ZDim * m, D * m);
-    F.setZero();
-    for (size_t i = 0; i < m; ++i)
-      F.block<This::ZDim, D>(This::ZDim * i, D * i) = Fblocks.at(i).second;
-  }
-
-  /**
-   *  Compute F, E, and b, where F and E are the stacked derivatives
-   *  with respect to the point. The value of cameras/point are passed as parameters.
-   */
-  double computeJacobians(Matrix& F, Matrix& E, Vector& b,
-      const Cameras& cameras, const Point3& point) const {
-    std::vector<KeyMatrix2D> Fblocks;
-    double f = computeJacobians(Fblocks, E, b, cameras, point);
-    FillDiagonalF(Fblocks, F);
-    return f;
-  }
-
-  /// SVD version
-  double computeJacobiansSVD(std::vector<KeyMatrix2D>& Fblocks, Matrix& Enull,
-      Vector& b, const Cameras& cameras, const Point3& point) const {
-
-    Matrix E;
-    double f = computeJacobians(Fblocks, E, b, cameras, point);
-=======
       const POINT& point) const {
     Vector e = whitenedError(cameras, point);
     return 0.5 * e.dot(e);
@@ -577,317 +267,28 @@
     computeJacobians(Fblocks, E, b, cameras, point);
 
     static const int N = FixedDimension<POINT>::value; // 2 (Unit3) or 3 (Point3)
->>>>>>> c73b8358
 
     // Do SVD on A
     Eigen::JacobiSVD<Matrix> svd(E, Eigen::ComputeFullU);
     Vector s = svd.singularValues();
     size_t m = this->keys_.size();
-<<<<<<< HEAD
-    // Enull = zeros(ZDim * m, ZDim * m - 3);
-    Enull = svd.matrixU().block(0, 3, ZDim * m, ZDim * m - 3); // last ZDim*m-3 columns
-
-    return f;
-  }
-
-  /// Matrix version of SVD
-  // TODO, there should not be a Matrix version, really
-  double computeJacobiansSVD(Matrix& F, Matrix& Enull, Vector& b,
-      const Cameras& cameras, const Point3& point) const {
-    std::vector<KeyMatrix2D> Fblocks;
-    double f = computeJacobiansSVD(Fblocks, Enull, b, cameras, point);
-    FillDiagonalF(Fblocks, F);
-    return f;
-  }
-
-  /**
-   * Linearize returns a Hessianfactor that is an approximation of error(p)
-   */
-  boost::shared_ptr<RegularHessianFactor<D> > createHessianFactor(
-=======
     Enull = svd.matrixU().block(0, N, ZDim * m, ZDim * m - N); // last ZDim*m-N columns
   }
 
   /// Linearize to a Hessianfactor
   boost::shared_ptr<RegularHessianFactor<Dim> > createHessianFactor(
->>>>>>> c73b8358
       const Cameras& cameras, const Point3& point, const double lambda = 0.0,
       bool diagonalDamping = false) const {
 
     std::vector<MatrixZD> Fblocks;
     Matrix E;
     Vector b;
-<<<<<<< HEAD
-    double f = computeJacobians(Fblocks, E, b, cameras, point);
-    Matrix3 P = PointCov(E, lambda, diagonalDamping);
-
-//#define HESSIAN_BLOCKS // slower, as internally the Hessian factor will transform the blocks into SymmetricBlockMatrix
-#ifdef HESSIAN_BLOCKS
-    // Create structures for Hessian Factors
-    std::vector < Matrix > Gs(numKeys * (numKeys + 1) / 2);
-    std::vector < Vector > gs(numKeys);
-
-    sparseSchurComplement(Fblocks, E, P, b, Gs, gs);
-    // schurComplement(Fblocks, E, P, b, Gs, gs);
-
-    //std::vector < Matrix > Gs2(Gs.begin(), Gs.end());
-    //std::vector < Vector > gs2(gs.begin(), gs.end());
-
-    return boost::make_shared < RegularHessianFactor<D> > (this->keys_, Gs, gs, f);
-#else // we create directly a SymmetricBlockMatrix
-    size_t n1 = D * numKeys + 1;
-    std::vector<DenseIndex> dims(numKeys + 1); // this also includes the b term
-    std::fill(dims.begin(), dims.end() - 1, D);
-    dims.back() = 1;
-
-    SymmetricBlockMatrix augmentedHessian(dims, Matrix::Zero(n1, n1)); // for 10 cameras, size should be (10*D+1 x 10*D+1)
-    sparseSchurComplement(Fblocks, E, P, b, augmentedHessian); // augmentedHessian.matrix().block<D,D> (i1,i2) = ...
-    augmentedHessian(numKeys, numKeys)(0, 0) = f;
-    return boost::make_shared<RegularHessianFactor<D> >(this->keys_,
-        augmentedHessian);
-#endif
-  }
-
-  /**
-   * Do Schur complement, given Jacobian as F,E,P.
-   * Slow version - works on full matrices
-   */
-  void schurComplement(const std::vector<KeyMatrix2D>& Fblocks, const Matrix& E,
-      const Matrix3& P, const Vector& b,
-      /*output ->*/std::vector<Matrix>& Gs, std::vector<Vector>& gs) const {
-    // Schur complement trick
-    // Gs = F' * F - F' * E * inv(E'*E) * E' * F
-    // gs = F' * (b - E * inv(E'*E) * E' * b)
-    // This version uses full matrices
-
-    int numKeys = this->keys_.size();
-
-    /// Compute Full F ????
-    Matrix F;
-    FillDiagonalF(Fblocks, F);
-
-    Matrix H(D * numKeys, D * numKeys);
-    Vector gs_vector;
-
-    H.noalias() = F.transpose() * (F - (E * (P * (E.transpose() * F))));
-    gs_vector.noalias() = F.transpose() * (b - (E * (P * (E.transpose() * b))));
-
-    // Populate Gs and gs
-    int GsCount2 = 0;
-    for (DenseIndex i1 = 0; i1 < numKeys; i1++) { // for each camera
-      DenseIndex i1D = i1 * D;
-      gs.at(i1) = gs_vector.segment<D>(i1D);
-      for (DenseIndex i2 = 0; i2 < numKeys; i2++) {
-        if (i2 >= i1) {
-          Gs.at(GsCount2) = H.block<D, D>(i1D, i2 * D);
-          GsCount2++;
-        }
-      }
-    }
-  }
-
-  /**
-   * Do Schur complement, given Jacobian as F,E,P, return SymmetricBlockMatrix
-   * Fast version - works on with sparsity
-   */
-  void sparseSchurComplement(const std::vector<KeyMatrix2D>& Fblocks,
-      const Matrix& E, const Matrix3& P /*Point Covariance*/, const Vector& b,
-      /*output ->*/SymmetricBlockMatrix& augmentedHessian) const {
-    // Schur complement trick
-    // Gs = F' * F - F' * E * P * E' * F
-    // gs = F' * (b - E * P * E' * b)
-=======
     computeJacobians(Fblocks, E, b, cameras, point);
->>>>>>> c73b8358
 
     // build augmented hessian
     SymmetricBlockMatrix augmentedHessian = Cameras::SchurComplement(Fblocks, E,
         b);
 
-<<<<<<< HEAD
-    // Blockwise Schur complement
-    for (size_t i1 = 0; i1 < numKeys; i1++) { // for each camera
-
-      const Matrix2D& Fi1 = Fblocks.at(i1).second;
-      const Matrix23 Ei1_P = E.block<ZDim, 3>(ZDim * i1, 0) * P;
-
-      // D = (Dx2) * (2)
-      // (augmentedHessian.matrix()).block<D,1> (i1,numKeys+1) = Fi1.transpose() * b.segment < 2 > (2 * i1); // F' * b
-      augmentedHessian(i1, numKeys) = Fi1.transpose()
-          * b.segment<ZDim>(ZDim * i1) // F' * b
-      - Fi1.transpose() * (Ei1_P * (E.transpose() * b)); // D = (DxZDim) * (ZDimx3) * (3*ZDimm) * (ZDimm x 1)
-
-      // (DxD) = (DxZDim) * ( (ZDimxD) - (ZDimx3) * (3xZDim) * (ZDimxD) )
-      augmentedHessian(i1, i1) = Fi1.transpose()
-          * (Fi1 - Ei1_P * E.block<ZDim, 3>(ZDim * i1, 0).transpose() * Fi1);
-
-      // upper triangular part of the hessian
-      for (size_t i2 = i1 + 1; i2 < numKeys; i2++) { // for each camera
-        const Matrix2D& Fi2 = Fblocks.at(i2).second;
-
-        // (DxD) = (Dx2) * ( (2x2) * (2xD) )
-        augmentedHessian(i1, i2) = -Fi1.transpose()
-            * (Ei1_P * E.block<ZDim, 3>(ZDim * i2, 0).transpose() * Fi2);
-      }
-    } // end of for over cameras
-  }
-
-  /**
-   * Do Schur complement, given Jacobian as F,E,P, return Gs/gs
-   * Fast version - works on with sparsity
-   */
-  void sparseSchurComplement(const std::vector<KeyMatrix2D>& Fblocks,
-      const Matrix& E, const Matrix3& P /*Point Covariance*/, const Vector& b,
-      /*output ->*/std::vector<Matrix>& Gs, std::vector<Vector>& gs) const {
-    // Schur complement trick
-    // Gs = F' * F - F' * E * P * E' * F
-    // gs = F' * (b - E * P * E' * b)
-
-    // a single point is observed in numKeys cameras
-    size_t numKeys = this->keys_.size();
-
-    int GsIndex = 0;
-    // Blockwise Schur complement
-    for (size_t i1 = 0; i1 < numKeys; i1++) { // for each camera
-      // GsIndex points to the upper triangular blocks
-      // 0  1  2  3  4
-      // X  5  6  7  8
-      // X  X  9 10 11
-      // X  X  X 12 13
-      // X  X  X X  14
-      const Matrix2D& Fi1 = Fblocks.at(i1).second;
-
-      const Matrix23 Ei1_P = E.block<ZDim, 3>(ZDim * i1, 0) * P;
-
-      { // for i1 = i2
-        // D = (Dx2) * (2)
-        gs.at(i1) = Fi1.transpose() * b.segment<ZDim>(ZDim * i1) // F' * b
-        - Fi1.transpose() * (Ei1_P * (E.transpose() * b)); // D = (DxZDim) * (ZDimx3) * (3*ZDimm) * (ZDimm x 1)
-
-        // (DxD) = (DxZDim) * ( (ZDimxD) - (ZDimx3) * (3xZDim) * (ZDimxD) )
-        Gs.at(GsIndex) = Fi1.transpose()
-            * (Fi1 - Ei1_P * E.block<ZDim, 3>(ZDim * i1, 0).transpose() * Fi1);
-        GsIndex++;
-      }
-      // upper triangular part of the hessian
-      for (size_t i2 = i1 + 1; i2 < numKeys; i2++) { // for each camera
-        const Matrix2D& Fi2 = Fblocks.at(i2).second;
-
-        // (DxD) = (Dx2) * ( (2x2) * (2xD) )
-        Gs.at(GsIndex) = -Fi1.transpose()
-            * (Ei1_P * E.block<ZDim, 3>(ZDim * i2, 0).transpose() * Fi2);
-        GsIndex++;
-      }
-    } // end of for over cameras
-  }
-
-  /**
-   * Applies Schur complement (exploiting block structure) to get a smart factor on cameras,
-   * and adds the contribution of the smart factor to a pre-allocated augmented Hessian.
-   */
-  void updateSparseSchurComplement(const std::vector<KeyMatrix2D>& Fblocks,
-      const Matrix& E, const Matrix3& P /*Point Covariance*/, const Vector& b,
-      const double f, const FastVector<Key> allKeys,
-      /*output ->*/SymmetricBlockMatrix& augmentedHessian) const {
-    // Schur complement trick
-    // Gs = F' * F - F' * E * P * E' * F
-    // gs = F' * (b - E * P * E' * b)
-
-    MatrixDD matrixBlock;
-    typedef SymmetricBlockMatrix::Block Block; ///< A block from the Hessian matrix
-
-    FastMap<Key, size_t> KeySlotMap;
-    for (size_t slot = 0; slot < allKeys.size(); slot++)
-      KeySlotMap.insert(std::make_pair(allKeys[slot], slot));
-
-    // a single point is observed in numKeys cameras
-    size_t numKeys = this->keys_.size(); // cameras observing current point
-    size_t aug_numKeys = (augmentedHessian.rows() - 1) / D; // all cameras in the group
-
-    // Blockwise Schur complement
-    for (size_t i1 = 0; i1 < numKeys; i1++) { // for each camera in the current factor
-
-      const Matrix2D& Fi1 = Fblocks.at(i1).second;
-      const Matrix23 Ei1_P = E.block<ZDim, 3>(ZDim * i1, 0) * P;
-
-      // D = (DxZDim) * (ZDim)
-      // allKeys are the list of all camera keys in the group, e.g, (1,3,4,5,7)
-      // we should map those to a slot in the local (grouped) hessian (0,1,2,3,4)
-      // Key cameraKey_i1 = this->keys_[i1];
-      DenseIndex aug_i1 = KeySlotMap[this->keys_[i1]];
-
-      // information vector - store previous vector
-      // vectorBlock = augmentedHessian(aug_i1, aug_numKeys).knownOffDiagonal();
-      // add contribution of current factor
-      augmentedHessian(aug_i1, aug_numKeys) = augmentedHessian(aug_i1,
-          aug_numKeys).knownOffDiagonal()
-          + Fi1.transpose() * b.segment<ZDim>(ZDim * i1) // F' * b
-      - Fi1.transpose() * (Ei1_P * (E.transpose() * b)); // D = (DxZDim) * (ZDimx3) * (3*ZDimm) * (ZDimm x 1)
-
-      // (DxD) = (DxZDim) * ( (ZDimxD) - (ZDimx3) * (3xZDim) * (ZDimxD) )
-      // main block diagonal - store previous block
-      matrixBlock = augmentedHessian(aug_i1, aug_i1);
-      // add contribution of current factor
-      augmentedHessian(aug_i1, aug_i1) =
-          matrixBlock
-              + (Fi1.transpose()
-                  * (Fi1
-                      - Ei1_P * E.block<ZDim, 3>(ZDim * i1, 0).transpose() * Fi1));
-
-      // upper triangular part of the hessian
-      for (size_t i2 = i1 + 1; i2 < numKeys; i2++) { // for each camera
-        const Matrix2D& Fi2 = Fblocks.at(i2).second;
-
-        //Key cameraKey_i2 = this->keys_[i2];
-        DenseIndex aug_i2 = KeySlotMap[this->keys_[i2]];
-
-        // (DxD) = (DxZDim) * ( (ZDimxZDim) * (ZDimxD) )
-        // off diagonal block - store previous block
-        // matrixBlock = augmentedHessian(aug_i1, aug_i2).knownOffDiagonal();
-        // add contribution of current factor
-        augmentedHessian(aug_i1, aug_i2) =
-            augmentedHessian(aug_i1, aug_i2).knownOffDiagonal()
-                - Fi1.transpose()
-                    * (Ei1_P * E.block<ZDim, 3>(ZDim * i2, 0).transpose() * Fi2);
-      }
-    } // end of for over cameras
-
-    augmentedHessian(aug_numKeys, aug_numKeys)(0, 0) += f;
-  }
-
-  /**
-   * Add the contribution of the smart factor to a pre-allocated Hessian,
-   * using sparse linear algebra. More efficient than the creation of the
-   * Hessian without preallocation of the SymmetricBlockMatrix
-   */
-  void updateAugmentedHessian(const Cameras& cameras, const Point3& point,
-      const double lambda, bool diagonalDamping,
-      SymmetricBlockMatrix& augmentedHessian,
-      const FastVector<Key> allKeys) const {
-
-    // int numKeys = this->keys_.size();
-
-    std::vector<KeyMatrix2D> Fblocks;
-    Matrix E;
-    Vector b;
-    double f = computeJacobians(Fblocks, E, b, cameras, point);
-    Matrix3 P = PointCov(E, lambda, diagonalDamping);
-    updateSparseSchurComplement(Fblocks, E, P, b, f, allKeys, augmentedHessian); // augmentedHessian.matrix().block<D,D> (i1,i2) = ...
-  }
-
-  /**
-   * Return Jacobians as RegularImplicitSchurFactor with raw access
-   */
-  boost::shared_ptr<RegularImplicitSchurFactor<D> > createRegularImplicitSchurFactor(
-      const Cameras& cameras, const Point3& point, double lambda = 0.0,
-      bool diagonalDamping = false) const {
-    typename boost::shared_ptr<RegularImplicitSchurFactor<D> > f(
-        new RegularImplicitSchurFactor<D>());
-    computeJacobians(f->Fblocks(), f->E(), f->b(), cameras, point);
-    f->PointCovariance() = PointCov(f->E(), lambda, diagonalDamping);
-    f->initKeys();
-    return f;
-=======
     return boost::make_shared<RegularHessianFactor<Dim> >(keys_,
         augmentedHessian);
   }
@@ -929,30 +330,16 @@
     Matrix P = Cameras::PointCov(E, lambda, diagonalDamping);
     return boost::make_shared<RegularImplicitSchurFactor<CAMERA> >(keys_, F, E,
         P, b);
->>>>>>> c73b8358
   }
 
   /**
    * Return Jacobians as JacobianFactorQ
    */
-<<<<<<< HEAD
-  boost::shared_ptr<JacobianFactorQ<D, ZDim> > createJacobianQFactor(
-=======
   boost::shared_ptr<JacobianFactorQ<Dim, ZDim> > createJacobianQFactor(
->>>>>>> c73b8358
       const Cameras& cameras, const Point3& point, double lambda = 0.0,
       bool diagonalDamping = false) const {
     Matrix E;
     Vector b;
-<<<<<<< HEAD
-    computeJacobians(Fblocks, E, b, cameras, point);
-    Matrix3 P = PointCov(E, lambda, diagonalDamping);
-    return boost::make_shared<JacobianFactorQ<D, ZDim> >(Fblocks, E, P, b);
-  }
-
-  /**
-   * Return Jacobians as JacobianFactor
-=======
     std::vector<MatrixZD> F;
     computeJacobians(F, E, b, cameras, point);
     const size_t M = b.size();
@@ -963,7 +350,6 @@
 
   /**
    * Return Jacobians as JacobianFactorSVD
->>>>>>> c73b8358
    * TODO lambda is currently ignored
    */
   boost::shared_ptr<JacobianFactor> createJacobianSVDFactor(
@@ -971,11 +357,6 @@
     size_t m = this->keys_.size();
     std::vector<MatrixZD> F;
     Vector b;
-<<<<<<< HEAD
-    Matrix Enull(ZDim * numKeys, ZDim * numKeys - 3);
-    computeJacobiansSVD(Fblocks, Enull, b, cameras, point);
-    return boost::make_shared<JacobianFactorSVD<6, ZDim> >(Fblocks, Enull, b);
-=======
     const size_t M = ZDim * m;
     Matrix E0(M, M - 3);
     computeJacobiansSVD(F, E0, b, cameras, point);
@@ -999,7 +380,6 @@
       return *body_P_sensor_;
     else
       return Pose3(); // if unspecified, the transformation is the identity
->>>>>>> c73b8358
   }
 
 private:
@@ -1011,19 +391,11 @@
     ar & BOOST_SERIALIZATION_BASE_OBJECT_NVP(Base);
     ar & BOOST_SERIALIZATION_NVP(measured_);
   }
-<<<<<<< HEAD
-}
-;
-
-template<class CAMERA, size_t D>
-const int SmartFactorBase<CAMERA, D>::ZDim;
-=======
 };
 // end class SmartFactorBase
 
 // Definitions need to avoid link errors (above are only declarations)
 template<class CAMERA> const int SmartFactorBase<CAMERA>::Dim;
 template<class CAMERA> const int SmartFactorBase<CAMERA>::ZDim;
->>>>>>> c73b8358
 
 } // \ namespace gtsam