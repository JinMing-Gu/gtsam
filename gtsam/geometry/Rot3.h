--- conflicted
+++ resolved
@@ -283,34 +283,22 @@
      * Exponential map at identity - create a rotation from canonical coordinates
      * \f$ [R_x,R_y,R_z] \f$ using Rodriguez' formula
      */
-<<<<<<< HEAD
-    static Rot3 Expmap(const Vector& v, OptionalJacobian<3, 3> H = boost::none)  {
-      if (H) CONCEPT_NOT_IMPLEMENTED;
-      if(zero(v)) return Rot3();
-      else return rodriguez(v);
-=======
     static Rot3 Expmap(const Vector& v, OptionalJacobian<3,3> H = boost::none) {
       if(H) *H = Rot3::ExpmapDerivative(v);
       if (zero(v)) return Rot3(); else return rodriguez(v);
->>>>>>> 7dfbcc04
     }
 
     /**
      * Log map at identity - returns the canonical coordinates
      * \f$ [R_x,R_y,R_z] \f$ of this rotation
      */
-<<<<<<< HEAD
-    static Vector3 Logmap(const Rot3& R, OptionalJacobian<3, 3> H = boost::none);
-=======
     static Vector3 Logmap(const Rot3& R, OptionalJacobian<3,3> H = boost::none);
->>>>>>> 7dfbcc04
 
     /// Derivative of Expmap
     static Matrix3 ExpmapDerivative(const Vector3& x);
 
-<<<<<<< HEAD
-    /// Left-trivialized derivative inverse of the exponential map
-    static Matrix3 dexpInvL(const Vector3& v);
+    /// Derivative of Logmap
+    static Matrix3 LogmapDerivative(const Vector3& x);
 
     Rot3 retract(const Vector& omega, OptionalJacobian<3, 3> Hthis,
         OptionalJacobian<3, 3> Hv = boost::none, Rot3::CoordinatesMode mode =
@@ -333,10 +321,6 @@
      * G.S. Chirikjian, "Stochastic Models, Information Theory, and Lie Groups", Volume 2, 2008.
      */
     static Matrix3 rightJacobianExpMapSO3inverse(const Vector3& x);
-=======
-    /// Derivative of Logmap
-    static Matrix3 LogmapDerivative(const Vector3& x);
->>>>>>> 7dfbcc04
 
     /// @}
     /// @name Group Action on Point3
