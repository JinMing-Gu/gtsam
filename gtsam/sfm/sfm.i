//*************************************************************************
// sfm
//*************************************************************************

namespace gtsam {

#include <gtsam/nonlinear/NonlinearFactorGraph.h>
#include <gtsam/nonlinear/Values.h>
#include <gtsam/sfm/SfmTrack.h>
class SfmTrack {
  SfmTrack();
  SfmTrack(const gtsam::Point3& pt);
  const Point3& point3() const;
  
  Point3 p;

  double r;
  double g;
  double b;

  std::vector<pair<size_t, gtsam::Point2>> measurements;

  size_t numberMeasurements() const;
  pair<size_t, gtsam::Point2> measurement(size_t idx) const;
  pair<size_t, size_t> siftIndex(size_t idx) const;
  void addMeasurement(size_t idx, const gtsam::Point2& m);

  // enabling serialization functionality
  void serialize() const;

  // enabling function to compare objects
  bool equals(const gtsam::SfmTrack& expected, double tol) const;
};

#include <gtsam/sfm/SfmData.h>
class SfmData {
  SfmData();
  static gtsam::SfmData FromBundlerFile(string filename);
  static gtsam::SfmData FromBalFile(string filename);

  std::vector<gtsam::SfmTrack>& trackList() const;
  std::vector<gtsam::PinholeCamera<gtsam::Cal3Bundler>>& cameraList() const;

  void addTrack(const gtsam::SfmTrack& t);
  void addCamera(const gtsam::SfmCamera& cam);
  size_t numberTracks() const;
  size_t numberCameras() const;
  gtsam::SfmTrack& track(size_t idx) const;
  gtsam::PinholeCamera<gtsam::Cal3Bundler>& camera(size_t idx) const;

  gtsam::NonlinearFactorGraph generalSfmFactors(
      const gtsam::SharedNoiseModel& model =
          gtsam::noiseModel::Isotropic::Sigma(2, 1.0)) const;
  gtsam::NonlinearFactorGraph sfmFactorGraph(
      const gtsam::SharedNoiseModel& model =
          gtsam::noiseModel::Isotropic::Sigma(2, 1.0),
      size_t fixedCamera = 0, size_t fixedPoint = 0) const;

  // enabling serialization functionality
  void serialize() const;

  // enabling function to compare objects
  bool equals(const gtsam::SfmData& expected, double tol) const;
};

gtsam::SfmData readBal(string filename);
bool writeBAL(string filename, gtsam::SfmData& data);
gtsam::Values initialCamerasEstimate(const gtsam::SfmData& db);
gtsam::Values initialCamerasAndPointsEstimate(const gtsam::SfmData& db);

#include <gtsam/sfm/ShonanFactor.h>

virtual class ShonanFactor3 : gtsam::NoiseModelFactor {
  ShonanFactor3(size_t key1, size_t key2, const gtsam::Rot3& R12, size_t p);
  ShonanFactor3(size_t key1, size_t key2, const gtsam::Rot3& R12, size_t p,
                gtsam::noiseModel::Base* model);
  Vector evaluateError(const gtsam::SOn& Q1, const gtsam::SOn& Q2);
};

#include <gtsam/sfm/BinaryMeasurement.h>
template <T>
class BinaryMeasurement {
  BinaryMeasurement(size_t key1, size_t key2, const T& measured,
                    const gtsam::noiseModel::Base* model);
  size_t key1() const;
  size_t key2() const;
  T measured() const;
  gtsam::noiseModel::Base* noiseModel() const;
};

typedef gtsam::BinaryMeasurement<gtsam::Unit3> BinaryMeasurementUnit3;
typedef gtsam::BinaryMeasurement<gtsam::Rot3> BinaryMeasurementRot3;
typedef gtsam::BinaryMeasurement<gtsam::Point3> BinaryMeasurementPoint3;

class BinaryMeasurementsUnit3 {
  BinaryMeasurementsUnit3();
  size_t size() const;
  gtsam::BinaryMeasurement<gtsam::Unit3> at(size_t idx) const;
  void push_back(const gtsam::BinaryMeasurement<gtsam::Unit3>& measurement);
};

<<<<<<< HEAD
class BinaryMeasurementsPoint3 {
  BinaryMeasurementsPoint3();
  size_t size() const;
  gtsam::BinaryMeasurement<gtsam::Point3> at(size_t idx) const;
  void push_back(const gtsam::BinaryMeasurement<gtsam::Point3>& measurement);
=======
class BinaryMeasurementsRot3 {
  BinaryMeasurementsRot3();
  size_t size() const;
  gtsam::BinaryMeasurement<gtsam::Rot3> at(size_t idx) const;
  void push_back(const gtsam::BinaryMeasurement<gtsam::Rot3>& measurement);
>>>>>>> fb1da007
};

#include <gtsam/sfm/ShonanAveraging.h>

// TODO(frank): copy/pasta below until we have integer template paremeters in
// wrap!

class ShonanAveragingParameters2 {
  ShonanAveragingParameters2(const gtsam::LevenbergMarquardtParams& lm);
  ShonanAveragingParameters2(const gtsam::LevenbergMarquardtParams& lm,
                             string method);
  gtsam::LevenbergMarquardtParams getLMParams() const;
  void setOptimalityThreshold(double value);
  double getOptimalityThreshold() const;
  void setAnchor(size_t index, const gtsam::Rot2& value);
  pair<size_t, gtsam::Rot2> getAnchor();
  void setAnchorWeight(double value);
  double getAnchorWeight() const;
  void setKarcherWeight(double value);
  double getKarcherWeight() const;
  void setGaugesWeight(double value);
  double getGaugesWeight() const;
  void setUseHuber(bool value);
  bool getUseHuber() const;
  void setCertifyOptimality(bool value);
  bool getCertifyOptimality() const;
};

class ShonanAveragingParameters3 {
  ShonanAveragingParameters3(const gtsam::LevenbergMarquardtParams& lm);
  ShonanAveragingParameters3(const gtsam::LevenbergMarquardtParams& lm,
                             string method);
  gtsam::LevenbergMarquardtParams getLMParams() const;
  void setOptimalityThreshold(double value);
  double getOptimalityThreshold() const;
  void setAnchor(size_t index, const gtsam::Rot3& value);
  pair<size_t, gtsam::Rot3> getAnchor();
  void setAnchorWeight(double value);
  double getAnchorWeight() const;
  void setKarcherWeight(double value);
  double getKarcherWeight() const;
  void setGaugesWeight(double value);
  double getGaugesWeight() const;
  void setUseHuber(bool value);
  bool getUseHuber() const;
  void setCertifyOptimality(bool value);
  bool getCertifyOptimality() const;
};

class ShonanAveraging2 {
  ShonanAveraging2(string g2oFile);
  ShonanAveraging2(string g2oFile,
                   const gtsam::ShonanAveragingParameters2& parameters);
  ShonanAveraging2(const gtsam::BetweenFactorPose2s& factors,
                   const gtsam::ShonanAveragingParameters2& parameters);

  // Query properties
  size_t nrUnknowns() const;
  size_t numberMeasurements() const;
  gtsam::Rot2 measured(size_t i);
  gtsam::KeyVector keys(size_t i);

  // Matrix API (advanced use, debugging)
  Matrix denseD() const;
  Matrix denseQ() const;
  Matrix denseL() const;
  // Matrix computeLambda_(Matrix S) const;
  Matrix computeLambda_(const gtsam::Values& values) const;
  Matrix computeA_(const gtsam::Values& values) const;
  double computeMinEigenValue(const gtsam::Values& values) const;
  gtsam::Values initializeWithDescent(size_t p, const gtsam::Values& values,
                                      const Vector& minEigenVector,
                                      double minEigenValue) const;

  // Advanced API
  gtsam::NonlinearFactorGraph buildGraphAt(size_t p) const;
  gtsam::Values initializeRandomlyAt(size_t p) const;
  double costAt(size_t p, const gtsam::Values& values) const;
  pair<double, Vector> computeMinEigenVector(const gtsam::Values& values) const;
  bool checkOptimality(const gtsam::Values& values) const;
  gtsam::LevenbergMarquardtOptimizer* createOptimizerAt(
      size_t p, const gtsam::Values& initial);
  // gtsam::Values tryOptimizingAt(size_t p) const;
  gtsam::Values tryOptimizingAt(size_t p, const gtsam::Values& initial) const;
  gtsam::Values projectFrom(size_t p, const gtsam::Values& values) const;
  gtsam::Values roundSolution(const gtsam::Values& values) const;

  // Basic API
  double cost(const gtsam::Values& values) const;
  gtsam::Values initializeRandomly() const;
  pair<gtsam::Values, double> run(const gtsam::Values& initial, size_t min_p,
                                  size_t max_p) const;
};

class ShonanAveraging3 {
  ShonanAveraging3(
      const std::vector<gtsam::BinaryMeasurement<gtsam::Rot3>>& measurements,
      const gtsam::ShonanAveragingParameters3& parameters =
          gtsam::ShonanAveragingParameters3());
  ShonanAveraging3(string g2oFile);
  ShonanAveraging3(string g2oFile,
                   const gtsam::ShonanAveragingParameters3& parameters);

  // TODO(frank): deprecate once we land pybind wrapper
  ShonanAveraging3(const gtsam::BetweenFactorPose3s& factors);
  ShonanAveraging3(const gtsam::BetweenFactorPose3s& factors,
                   const gtsam::ShonanAveragingParameters3& parameters);

  // Query properties
  size_t nrUnknowns() const;
  size_t numberMeasurements() const;
  gtsam::Rot3 measured(size_t i);
  gtsam::KeyVector keys(size_t i);

  // Matrix API (advanced use, debugging)
  Matrix denseD() const;
  Matrix denseQ() const;
  Matrix denseL() const;
  // Matrix computeLambda_(Matrix S) const;
  Matrix computeLambda_(const gtsam::Values& values) const;
  Matrix computeA_(const gtsam::Values& values) const;
  double computeMinEigenValue(const gtsam::Values& values) const;
  gtsam::Values initializeWithDescent(size_t p, const gtsam::Values& values,
                                      const Vector& minEigenVector,
                                      double minEigenValue) const;

  // Advanced API
  gtsam::NonlinearFactorGraph buildGraphAt(size_t p) const;
  gtsam::Values initializeRandomlyAt(size_t p) const;
  double costAt(size_t p, const gtsam::Values& values) const;
  pair<double, Vector> computeMinEigenVector(const gtsam::Values& values) const;
  bool checkOptimality(const gtsam::Values& values) const;
  gtsam::LevenbergMarquardtOptimizer* createOptimizerAt(
      size_t p, const gtsam::Values& initial);
  // gtsam::Values tryOptimizingAt(size_t p) const;
  gtsam::Values tryOptimizingAt(size_t p, const gtsam::Values& initial) const;
  gtsam::Values projectFrom(size_t p, const gtsam::Values& values) const;
  gtsam::Values roundSolution(const gtsam::Values& values) const;

  // Basic API
  double cost(const gtsam::Values& values) const;
  gtsam::Values initializeRandomly() const;
  pair<gtsam::Values, double> run(const gtsam::Values& initial, size_t min_p,
                                  size_t max_p) const;
};

#include <gtsam/sfm/MFAS.h>

class KeyPairDoubleMap {
  KeyPairDoubleMap();
  KeyPairDoubleMap(const gtsam::KeyPairDoubleMap& other);

  size_t size() const;
  bool empty() const;
  void clear();
  size_t at(const pair<size_t, size_t>& keypair) const;
};

class MFAS {
  MFAS(const gtsam::BinaryMeasurementsUnit3& relativeTranslations,
       const gtsam::Unit3& projectionDirection);

  gtsam::KeyPairDoubleMap computeOutlierWeights() const;
  gtsam::KeyVector computeOrdering() const;
};

#include <gtsam/sfm/TranslationRecovery.h>

class TranslationRecovery {
  TranslationRecovery(const gtsam::LevenbergMarquardtParams& lmParams);
  TranslationRecovery();  // default params.
  void addPrior(const gtsam::BinaryMeasurementsUnit3& relativeTranslations,
                const double scale,
                const gtsam::BinaryMeasurementsPoint3& betweenTranslations,
                gtsam::NonlinearFactorGraph @graph,
                const gtsam::SharedNoiseModel& priorNoiseModel) const;
  void addPrior(const gtsam::BinaryMeasurementsUnit3& relativeTranslations,
                const double scale,
                const gtsam::BinaryMeasurementsPoint3& betweenTranslations,
                gtsam::NonlinearFactorGraph @graph) const;
  gtsam::NonlinearFactorGraph buildGraph(
      const gtsam::BinaryMeasurementsUnit3& relativeTranslations) const;
  gtsam::Values run(const gtsam::BinaryMeasurementsUnit3& relativeTranslations,
                    const double scale,
                    const gtsam::BinaryMeasurementsPoint3& betweenTranslations,
                    const gtsam::Values& initialValues) const;
  // default random initial values
  gtsam::Values run(
      const gtsam::BinaryMeasurementsUnit3& relativeTranslations,
      const double scale,
      const gtsam::BinaryMeasurementsPoint3& betweenTranslations) const;
  // default empty betweenTranslations
  gtsam::Values run(const gtsam::BinaryMeasurementsUnit3& relativeTranslations,
                    const double scale) const;
  // default scale = 1.0, empty betweenTranslations
  gtsam::Values run(
      const gtsam::BinaryMeasurementsUnit3& relativeTranslations) const;
};

}  // namespace gtsam<|MERGE_RESOLUTION|>--- conflicted
+++ resolved
@@ -99,19 +99,17 @@
   void push_back(const gtsam::BinaryMeasurement<gtsam::Unit3>& measurement);
 };
 
-<<<<<<< HEAD
 class BinaryMeasurementsPoint3 {
   BinaryMeasurementsPoint3();
   size_t size() const;
   gtsam::BinaryMeasurement<gtsam::Point3> at(size_t idx) const;
   void push_back(const gtsam::BinaryMeasurement<gtsam::Point3>& measurement);
-=======
+
 class BinaryMeasurementsRot3 {
   BinaryMeasurementsRot3();
   size_t size() const;
   gtsam::BinaryMeasurement<gtsam::Rot3> at(size_t idx) const;
   void push_back(const gtsam::BinaryMeasurement<gtsam::Rot3>& measurement);
->>>>>>> fb1da007
 };
 
 #include <gtsam/sfm/ShonanAveraging.h>
