/* ----------------------------------------------------------------------------

 * GTSAM Copyright 2010, Georgia Tech Research Corporation,
 * Atlanta, Georgia 30332-0415
 * All Rights Reserved
 * Authors: Frank Dellaert, et al. (see THANKS for the full author list)

 * See LICENSE for the license information

 * -------------------------------------------------------------------------- */

/**
 * @file DecisionTreeFactor.h
 * @date Feb 14, 2011
 * @author Duy-Nguyen Ta
 * @author Frank Dellaert
 */

#pragma once

#include <gtsam/discrete/AlgebraicDecisionTree.h>
#include <gtsam/discrete/DiscreteFactor.h>
#include <gtsam/discrete/DiscreteKey.h>
#include <gtsam/inference/Ordering.h>

#include <algorithm>
#include <memory>
#include <map>
#include <stdexcept>
#include <string>
#include <utility>
#include <vector>

namespace gtsam {

  class DiscreteConditional;
  class HybridValues;

  /**
   * A discrete probabilistic factor.
   *
   * @ingroup discrete
   */
  class GTSAM_EXPORT DecisionTreeFactor : public DiscreteFactor,
                                          public AlgebraicDecisionTree<Key> {
   public:
    // typedefs needed to play nice with gtsam
    typedef DecisionTreeFactor This;
    typedef DiscreteFactor Base;  ///< Typedef to base class
    typedef std::shared_ptr<DecisionTreeFactor> shared_ptr;
    typedef AlgebraicDecisionTree<Key> ADT;

    /// @name Standard Constructors
    /// @{

    /** Default constructor for I/O */
    DecisionTreeFactor();

    /** Constructor from DiscreteKeys and AlgebraicDecisionTree */
    DecisionTreeFactor(const DiscreteKeys& keys, const ADT& potentials);

    /**
     * @brief Constructor from doubles
     *
     * @param keys The discrete keys.
     * @param table The table of values.
     *
     * @throw std::invalid_argument if the size of `table` does not match the
     * number of assignments.
     *
     * Example:
     * @code{.cpp}
     * DiscreteKey X(0,2), Y(1,3);
     * const std::vector<double> table {2, 5, 3, 6, 4, 7};
     * DecisionTreeFactor f1({X, Y}, table);
     * @endcode
     *
     * The values in the table should be laid out so that the first key varies
     * the slowest, and the last key the fastest.
     */
    DecisionTreeFactor(const DiscreteKeys& keys,
                       const std::vector<double>& table);

    /**
     * @brief Constructor from string
     *
     * @param keys The discrete keys.
     * @param table The table of values.
     *
     * @throw std::invalid_argument if the size of `table` does not match the
     * number of assignments.
     *
     * Example:
     * @code{.cpp}
     * DiscreteKey X(0,2), Y(1,3);
     * DecisionTreeFactor factor({X, Y}, "2 5 3 6 4 7");
     * @endcode
     *
     * The values in the table should be laid out so that the first key varies
     * the slowest, and the last key the fastest.
     */
    DecisionTreeFactor(const DiscreteKeys& keys, const std::string& table);

    /// Single-key specialization
    template <class SOURCE>
    DecisionTreeFactor(const DiscreteKey& key, SOURCE table)
        : DecisionTreeFactor(DiscreteKeys{key}, table) {}

    /// Single-key specialization, with vector of doubles.
    DecisionTreeFactor(const DiscreteKey& key, const std::vector<double>& row)
        : DecisionTreeFactor(DiscreteKeys{key}, row) {}

    /** Construct from a DiscreteConditional type */
    explicit DecisionTreeFactor(const DiscreteConditional& c);

    /// @}
    /// @name Testable
    /// @{

    /// equality
    bool equals(const DiscreteFactor& other, double tol = 1e-9) const override;

    // print
    void print(
        const std::string& s = "DecisionTreeFactor:\n",
        const KeyFormatter& formatter = DefaultKeyFormatter) const override;

    /// @}
    /// @name Standard Interface
    /// @{

    /// Calculate probability for given values `x`, 
    /// is just look up in AlgebraicDecisionTree.
    double evaluate(const DiscreteValues& values) const  {
      return ADT::operator()(values);
    }

    /// Evaluate probability distribution, sugar.
    double operator()(const DiscreteValues& values) const override {
      return ADT::operator()(values);
    }

    /// Calculate error for DiscreteValues `x`, is -log(probability).
    double error(const DiscreteValues& values) const;

    /// multiply two factors
    DecisionTreeFactor operator*(const DecisionTreeFactor& f) const override {
      return apply(f, ADT::Ring::mul);
    }

    static double safe_div(const double& a, const double& b);

    /// divide by factor f (safely)
    DecisionTreeFactor operator/(const DecisionTreeFactor& f) const {
      return apply(f, safe_div);
    }

    /// Convert into a decisiontree
    DecisionTreeFactor toDecisionTreeFactor() const override { return *this; }

    /// Create new factor by summing all values with the same separator values
    shared_ptr sum(size_t nrFrontals) const {
      return combine(nrFrontals, ADT::Ring::add);
    }

    /// Create new factor by summing all values with the same separator values
    shared_ptr sum(const Ordering& keys) const {
      return combine(keys, ADT::Ring::add);
    }

    /// Create new factor by maximizing over all values with the same separator.
    shared_ptr max(size_t nrFrontals) const {
      return combine(nrFrontals, ADT::Ring::max);
    }

    /// Create new factor by maximizing over all values with the same separator.
    shared_ptr max(const Ordering& keys) const {
      return combine(keys, ADT::Ring::max);
    }

    /// @}
    /// @name Advanced Interface
    /// @{

    /**
     * Apply unary operator (*this) "op" f
     * @param op a unary operator that operates on AlgebraicDecisionTree
     */
<<<<<<< HEAD
    DecisionTreeFactor apply(ADT::Unary op) const;

    /**
     * Apply unary operator (*this) "op" f
     * @param op a unary operator that operates on AlgebraicDecisionTree. Takes
     * both the assignment and the value.
     */
=======
>>>>>>> ba42f4ee
    DecisionTreeFactor apply(ADT::UnaryAssignment op) const;

    /**
     * Apply binary operator (*this) "op" f
     * @param f the second argument for op
     * @param op a binary operator that operates on AlgebraicDecisionTree
     */
    DecisionTreeFactor apply(const DecisionTreeFactor& f, ADT::Binary op) const;

    /**
     * Combine frontal variables using binary operator "op"
     * @param nrFrontals nr. of frontal to combine variables in this factor
     * @param op a binary operator that operates on AlgebraicDecisionTree
     * @return shared pointer to newly created DecisionTreeFactor
     */
    shared_ptr combine(size_t nrFrontals, ADT::Binary op) const;

    /**
     * Combine frontal variables in an Ordering using binary operator "op"
     * @param nrFrontals nr. of frontal to combine variables in this factor
     * @param op a binary operator that operates on AlgebraicDecisionTree
     * @return shared pointer to newly created DecisionTreeFactor
     */
    shared_ptr combine(const Ordering& keys, ADT::Binary op) const;

    /// Enumerate all values into a map from values to double.
    std::vector<std::pair<DiscreteValues, double>> enumerate() const;

    /// Get all the probabilities in order of assignment values
    std::vector<double> probabilities() const;

    /**
     * @brief Prune the decision tree of discrete variables.
     *
     * Pruning will set the leaves to be "pruned" to 0 indicating a 0
     * probability. An assignment is pruned if it is not in the top
     * `maxNrAssignments` values.
     *
     * A violation can occur if there are more
     * duplicate values than `maxNrAssignments`. A violation here is the need to
     * un-prune the decision tree (e.g. all assignment values are 1.0). We could
     * have another case where some subset of duplicates exist (e.g. for a tree
     * with 8 assignments we have 1, 1, 1, 1, 0.8, 0.7, 0.6, 0.5), but this is
     * not a violation since the for `maxNrAssignments=5` the top values are (1,
     * 0.8).
     *
     * @param maxNrAssignments The maximum number of assignments to keep.
     * @return DecisionTreeFactor
     */
    DecisionTreeFactor prune(size_t maxNrAssignments) const;

    /// @}
    /// @name Wrapper support
    /// @{

    /** output to graphviz format, stream version */
    void dot(std::ostream& os,
            const KeyFormatter& keyFormatter = DefaultKeyFormatter,
            bool showZero = true) const;

    /** output to graphviz format, open a file */
    void dot(const std::string& name,
            const KeyFormatter& keyFormatter = DefaultKeyFormatter,
            bool showZero = true) const;

    /** output to graphviz format string */
    std::string dot(const KeyFormatter& keyFormatter = DefaultKeyFormatter,
                    bool showZero = true) const;

    /**
     * @brief Render as markdown table
     *
     * @param keyFormatter GTSAM-style Key formatter.
     * @param names optional, category names corresponding to choices.
     * @return std::string a markdown string.
     */
    std::string markdown(const KeyFormatter& keyFormatter = DefaultKeyFormatter,
                        const Names& names = {}) const override;

    /**
     * @brief Render as html table
     *
     * @param keyFormatter GTSAM-style Key formatter.
     * @param names optional, category names corresponding to choices.
     * @return std::string a html string.
     */
    std::string html(const KeyFormatter& keyFormatter = DefaultKeyFormatter,
                    const Names& names = {}) const override;

  /// @}
  /// @name HybridValues methods.
  /// @{

  /**
   * Calculate error for HybridValues `x`, is -log(probability)
   * Simply dispatches to DiscreteValues version.
   */
  double error(const HybridValues& values) const override;

  /// @}

   private:
#ifdef GTSAM_ENABLE_BOOST_SERIALIZATION
    /** Serialization function */
    friend class boost::serialization::access;
    template <class ARCHIVE>
    void serialize(ARCHIVE& ar, const unsigned int /*version*/) {
      ar& BOOST_SERIALIZATION_BASE_OBJECT_NVP(Base);
      ar& BOOST_SERIALIZATION_BASE_OBJECT_NVP(ADT);
    }
#endif
  };

// traits
template <>
struct traits<DecisionTreeFactor> : public Testable<DecisionTreeFactor> {};
}  // namespace gtsam<|MERGE_RESOLUTION|>--- conflicted
+++ resolved
@@ -186,7 +186,6 @@
      * Apply unary operator (*this) "op" f
      * @param op a unary operator that operates on AlgebraicDecisionTree
      */
-<<<<<<< HEAD
     DecisionTreeFactor apply(ADT::Unary op) const;
 
     /**
@@ -194,8 +193,6 @@
      * @param op a unary operator that operates on AlgebraicDecisionTree. Takes
      * both the assignment and the value.
      */
-=======
->>>>>>> ba42f4ee
     DecisionTreeFactor apply(ADT::UnaryAssignment op) const;
 
     /**
