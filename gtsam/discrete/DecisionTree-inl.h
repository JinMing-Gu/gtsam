--- conflicted
+++ resolved
@@ -632,15 +632,9 @@
       std::function<Y(const X&)> Y_of_X) const {
     using LY = DecisionTree<L, Y>;
 
-<<<<<<< HEAD
-    // ugliness below because apparently we can't have templated virtual
-    // functions
-    // If leaf, apply unary conversion "op" and create a unique leaf
-=======
     // Ugliness below because apparently we can't have templated virtual
     // functions.
     // If leaf, apply unary conversion "op" and create a unique leaf.
->>>>>>> b2ec9b01
     using MXLeaf = typename DecisionTree<M, X>::Leaf;
     if (auto leaf = boost::dynamic_pointer_cast<const MXLeaf>(f)) {
       return NodePtr(new Leaf(Y_of_X(leaf->constant())));
