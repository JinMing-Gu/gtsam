--- conflicted
+++ resolved
@@ -112,39 +112,6 @@
 //  }
 
   /**
-<<<<<<< HEAD
-   * @brief Helper method to normalize the product factor by
-   * the max value to prevent underflow
-   *
-   * @param product The product discrete factor.
-   * @return DiscreteFactor::shared_ptr
-   */
-  static DecisionTreeFactor Normalize(const DecisionTreeFactor& product) {
-    // Max over all the potentials by pretending all keys are frontal:
-    gttic_(DiscreteFindMax);
-    auto normalization = product.max(product.size());
-    gttoc_(DiscreteFindMax);
-
-    gttic_(DiscreteNormalization);
-    // Normalize the product factor to prevent underflow.
-    auto normalized_product =
-        product /
-        (*std::dynamic_pointer_cast<DecisionTreeFactor>(normalization));
-    gttoc_(DiscreteNormalization);
-
-    return normalized_product;
-  }
-
-  /* ************************************************************************ */
-  // Alternate eliminate function for MPE
-  std::pair<DiscreteConditional::shared_ptr, DiscreteFactor::shared_ptr>
-  EliminateForMPE(const DiscreteFactorGraph& factors,
-                  const Ordering& frontalKeys) {
-    // PRODUCT: multiply all factors
-    gttic_(MPEProduct);
-    DecisionTreeFactor product = factors.product();
-    gttoc_(MPEProduct);
-=======
    * @brief Multiply all the `factors` and normalize the
    * product to prevent underflow.
    *
@@ -157,15 +124,16 @@
     gttic(product);
     DecisionTreeFactor product = factors.product();
     gttoc(product);
->>>>>>> 2c9e315a
-
-    gttic_(Normalize);
-
-    // Normalize the product
-    product = Normalize(product);
-    gttoc_(Normalize);
-
-    return product;
+
+    // Max over all the potentials by pretending all keys are frontal:
+    auto normalization = product.max(product.size());
+
+    // Normalize the product factor to prevent underflow.
+    auto normalized_product =
+        product /
+        (*std::dynamic_pointer_cast<DecisionTreeFactor>(normalization));
+
+    return normalized_product;
   }
 
   /* ************************************************************************ */
@@ -250,25 +218,10 @@
   }
 
   /* ************************************************************************ */
-<<<<<<< HEAD
-  std::pair<DiscreteConditional::shared_ptr, DiscreteFactor::shared_ptr>
-  EliminateDiscrete(const DiscreteFactorGraph& factors,
-                    const Ordering& frontalKeys) {
-    // PRODUCT: multiply all factors
-    gttic_(product);
-    DecisionTreeFactor product = factors.product();
-    gttoc_(product);
-
-    gttic_(Normalize);
-    // Normalize the product
-    product = Normalize(product);
-    gttoc_(Normalize);
-=======
   std::pair<DiscreteConditional::shared_ptr, DiscreteFactor::shared_ptr>  //
   EliminateDiscrete(const DiscreteFactorGraph& factors,
                     const Ordering& frontalKeys) {
     DecisionTreeFactor product = ProductAndNormalize(factors);
->>>>>>> 2c9e315a
 
     // sum out frontals, this is the factor on the separator
     gttic_(sum);
