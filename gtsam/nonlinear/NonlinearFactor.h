--- conflicted
+++ resolved
@@ -302,9 +302,8 @@
  * are typically more general than just vectors, e.g., Rot3 or Pose3, which are
  * objects in non-linear manifolds (Lie groups).
  */
-<<<<<<< HEAD
 template <class... VALUES>
-class GTSAM_EXPORT NoiseModelFactorN : public NoiseModelFactor {
+class NoiseModelFactorN : public NoiseModelFactor {
  public:
   /// N is the number of variables (N-way factor)
   enum { N = sizeof...(VALUES) };
@@ -328,22 +327,6 @@
   using key_type = Key;
 
  public:
-=======
-template<class VALUE>
-class NoiseModelFactor1: public NoiseModelFactor {
-
-public:
-
-  // typedefs for value types pulled from keys
-  typedef VALUE X;
-
-protected:
-
-  typedef NoiseModelFactor Base;
-  typedef NoiseModelFactor1<VALUE> This;
-
-public:
->>>>>>> 3d207923
   /// @name Constructors
   /// @{
 
@@ -432,46 +415,11 @@
   /// @name Convenience method overloads
   /// @{
 
-<<<<<<< HEAD
   /** No-jacobians requested function overload (since parameter packs can't have
    * default args).  This specializes the version below to avoid recursive calls
    * since this is commonly used.
    *
    * e.g. `Vector error = factor.evaluateError(x1, x2, x3);`
-=======
-private:
-  /** Serialization function */
-  friend class boost::serialization::access;
-  template<class ARCHIVE>
-  void serialize(ARCHIVE & ar, const unsigned int /*version*/) {
-    ar & boost::serialization::make_nvp("NoiseModelFactor",
-        boost::serialization::base_object<Base>(*this));
-  }
-};// \class NoiseModelFactor1
-
-
-/* ************************************************************************* */
-/** A convenient base class for creating your own NoiseModelFactor with 2
- * variables.  To derive from this class, implement evaluateError(). */
-template<class VALUE1, class VALUE2>
-class NoiseModelFactor2: public NoiseModelFactor {
-
-public:
-
-  // typedefs for value types pulled from keys
-  typedef VALUE1 X1;
-  typedef VALUE2 X2;
-
-protected:
-
-  typedef NoiseModelFactor Base;
-  typedef NoiseModelFactor2<VALUE1, VALUE2> This;
-
-public:
-
-  /**
-   * Default Constructor for I/O
->>>>>>> 3d207923
    */
   inline Vector evaluateError(const VALUES&... x) const {
     return evaluateError(x..., optional_matrix_type<VALUES>()...);
@@ -520,7 +468,6 @@
 };  // \class NoiseModelFactorN
 
 /* ************************************************************************* */
-<<<<<<< HEAD
 /** @deprecated: use NoiseModelFactorN, replacing .key() with .key<1> and X1
  * with X<1>.
  * A convenient base class for creating your own NoiseModelFactor
@@ -540,14 +487,6 @@
   // inherit NoiseModelFactorN's constructors
   using NoiseModelFactorN<VALUE>::NoiseModelFactorN;
   ~NoiseModelFactor1() override {}
-=======
-/** A convenient base class for creating your own NoiseModelFactor with 3
- * variables.  To derive from this class, implement evaluateError(). */
-template<class VALUE1, class VALUE2, class VALUE3>
-class NoiseModelFactor3: public NoiseModelFactor {
-
-public:
->>>>>>> 3d207923
 
   /** method to retrieve key */
   inline Key key() const { return this->keys_[0]; }
@@ -637,7 +576,6 @@
 };  // \class NoiseModelFactor3
 
 /* ************************************************************************* */
-<<<<<<< HEAD
 /** @deprecated: use NoiseModelFactorN, replacing .key1() with .key<1> and X1
  * with X<1>.
  * A convenient base class for creating your own NoiseModelFactor
@@ -660,44 +598,6 @@
  public:
   // inherit NoiseModelFactorN's constructors
   using NoiseModelFactorN<VALUE1, VALUE2, VALUE3, VALUE4>::NoiseModelFactorN;
-=======
-/** A convenient base class for creating your own NoiseModelFactor with 4
- * variables.  To derive from this class, implement evaluateError(). */
-template<class VALUE1, class VALUE2, class VALUE3, class VALUE4>
-class NoiseModelFactor4: public NoiseModelFactor {
-
-public:
-
-  // typedefs for value types pulled from keys
-  typedef VALUE1 X1;
-  typedef VALUE2 X2;
-  typedef VALUE3 X3;
-  typedef VALUE4 X4;
-
-protected:
-
-  typedef NoiseModelFactor Base;
-  typedef NoiseModelFactor4<VALUE1, VALUE2, VALUE3, VALUE4> This;
-
-public:
-
-  /**
-   * Default Constructor for I/O
-   */
-  NoiseModelFactor4() {}
-
-  /**
-   * Constructor
-   * @param noiseModel shared pointer to noise model
-   * @param j1 key of the first variable
-   * @param j2 key of the second variable
-   * @param j3 key of the third variable
-   * @param j4 key of the fourth variable
-   */
-  NoiseModelFactor4(const SharedNoiseModel& noiseModel, Key j1, Key j2, Key j3, Key j4) :
-    Base(noiseModel, cref_list_of<4>(j1)(j2)(j3)(j4)) {}
-
->>>>>>> 3d207923
   ~NoiseModelFactor4() override {}
 
   /** methods to retrieve keys */
@@ -717,7 +617,6 @@
 };  // \class NoiseModelFactor4
 
 /* ************************************************************************* */
-<<<<<<< HEAD
 /** @deprecated: use NoiseModelFactorN, replacing .key1() with .key<1> and X1
  * with X<1>.
  * A convenient base class for creating your own NoiseModelFactor
@@ -742,46 +641,6 @@
   // inherit NoiseModelFactorN's constructors
   using NoiseModelFactorN<VALUE1, VALUE2, VALUE3, VALUE4,
                           VALUE5>::NoiseModelFactorN;
-=======
-/** A convenient base class for creating your own NoiseModelFactor with 5
- * variables.  To derive from this class, implement evaluateError(). */
-template<class VALUE1, class VALUE2, class VALUE3, class VALUE4, class VALUE5>
-class NoiseModelFactor5: public NoiseModelFactor {
-
-public:
-
-  // typedefs for value types pulled from keys
-  typedef VALUE1 X1;
-  typedef VALUE2 X2;
-  typedef VALUE3 X3;
-  typedef VALUE4 X4;
-  typedef VALUE5 X5;
-
-protected:
-
-  typedef NoiseModelFactor Base;
-  typedef NoiseModelFactor5<VALUE1, VALUE2, VALUE3, VALUE4, VALUE5> This;
-
-public:
-
-  /**
-   * Default Constructor for I/O
-   */
-  NoiseModelFactor5() {}
-
-  /**
-   * Constructor
-   * @param noiseModel shared pointer to noise model
-   * @param j1 key of the first variable
-   * @param j2 key of the second variable
-   * @param j3 key of the third variable
-   * @param j4 key of the fourth variable
-   * @param j5 key of the fifth variable
-   */
-  NoiseModelFactor5(const SharedNoiseModel& noiseModel, Key j1, Key j2, Key j3, Key j4, Key j5) :
-    Base(noiseModel, cref_list_of<5>(j1)(j2)(j3)(j4)(j5)) {}
-
->>>>>>> 3d207923
   ~NoiseModelFactor5() override {}
 
   /** methods to retrieve keys */
@@ -802,7 +661,6 @@
 };  // \class NoiseModelFactor5
 
 /* ************************************************************************* */
-<<<<<<< HEAD
 /** @deprecated: use NoiseModelFactorN, replacing .key1() with .key<1> and X1
  * with X<1>.
  * A convenient base class for creating your own NoiseModelFactor
@@ -830,48 +688,6 @@
   // inherit NoiseModelFactorN's constructors
   using NoiseModelFactorN<VALUE1, VALUE2, VALUE3, VALUE4, VALUE5,
                           VALUE6>::NoiseModelFactorN;
-=======
-/** A convenient base class for creating your own NoiseModelFactor with 6
- * variables.  To derive from this class, implement evaluateError(). */
-template<class VALUE1, class VALUE2, class VALUE3, class VALUE4, class VALUE5, class VALUE6>
-class NoiseModelFactor6: public NoiseModelFactor {
-
-public:
-
-  // typedefs for value types pulled from keys
-  typedef VALUE1 X1;
-  typedef VALUE2 X2;
-  typedef VALUE3 X3;
-  typedef VALUE4 X4;
-  typedef VALUE5 X5;
-  typedef VALUE6 X6;
-
-protected:
-
-  typedef NoiseModelFactor Base;
-  typedef NoiseModelFactor6<VALUE1, VALUE2, VALUE3, VALUE4, VALUE5, VALUE6> This;
-
-public:
-
-  /**
-   * Default Constructor for I/O
-   */
-  NoiseModelFactor6() {}
-
-  /**
-   * Constructor
-   * @param noiseModel shared pointer to noise model
-   * @param j1 key of the first variable
-   * @param j2 key of the second variable
-   * @param j3 key of the third variable
-   * @param j4 key of the fourth variable
-   * @param j5 key of the fifth variable
-   * @param j6 key of the fifth variable
-   */
-  NoiseModelFactor6(const SharedNoiseModel& noiseModel, Key j1, Key j2, Key j3, Key j4, Key j5, Key j6) :
-    Base(noiseModel, cref_list_of<6>(j1)(j2)(j3)(j4)(j5)(j6)) {}
-
->>>>>>> 3d207923
   ~NoiseModelFactor6() override {}
 
   /** methods to retrieve keys */
